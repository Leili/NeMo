--- conflicted
+++ resolved
@@ -107,10 +107,7 @@
         virtual_pipeline_model_parallel_size_=virtual_pipeline_model_parallel_size,
         pipeline_model_parallel_split_rank_=pipeline_model_parallel_split_rank,
         context_parallel_size_=context_parallel_size,
-<<<<<<< HEAD
-=======
         expert_model_parallel_size_=expert_model_parallel_size,
->>>>>>> 05d5218c
     )
 
     # update apex.transformer globals
@@ -193,10 +190,7 @@
     pipeline_model_parallel_size_,
     pipeline_model_parallel_split_rank_=None,
     virtual_pipeline_model_parallel_size_=None,
-<<<<<<< HEAD
-=======
     expert_model_parallel_size_=1,
->>>>>>> 05d5218c
     context_parallel_size_=1,
 ):
     """
