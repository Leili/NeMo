--- conflicted
+++ resolved
@@ -567,10 +567,7 @@
                 rotary_pos_emb=rotary_pos_emb,
                 relative_position_bias=relative_position_bias,
                 headscale_tensor=self.head_scale_tensor if self.headscale else None,
-<<<<<<< HEAD
                 inference_mode=inference_max_sequence_len is not None and query_layer.shape[0] == 1,
-=======
->>>>>>> 8c30c24e
                 return_scores=return_scores,
             )
             if return_scores:
@@ -861,10 +858,7 @@
         rotary_pos_emb=None,
         relative_position_bias=None,
         headscale_tensor=None,
-<<<<<<< HEAD
         inference_mode=None,
-=======
->>>>>>> 8c30c24e
         return_scores=False,
     ):
         b, np, sq, sk, hn = (
@@ -923,7 +917,6 @@
         # relative_position_bias [b, np, sq, sk]
         # context_layer [b, np, sq, hn]
         # ==================================================
-<<<<<<< HEAD
         # context_layer = self.attn_fn(
         #     query_layer, key_layer, value_layer, attention_mask, relative_position_bias, inference_mode, return_scores=return_scores
         # )
@@ -936,13 +929,6 @@
             context_layer = self.attn_fn(
                 query_layer, key_layer, value_layer, attention_mask, relative_position_bias, inference_mode, return_scores=return_scores
             )
-=======
-        context_layer = self.attn_fn(
-            query_layer, key_layer, value_layer, attention_mask, relative_position_bias, return_scores=return_scores
-        )
-        if return_scores:
-            context_layer, attention_probs = context_layer
->>>>>>> 8c30c24e
 
         if headscale_tensor is not None:
             context_layer = context_layer * headscale_tensor
@@ -959,14 +945,8 @@
         else:
             return context_layer
 
-<<<<<<< HEAD
     def torch_attention(self, query_layer, key_layer, value_layer, attention_mask, attention_bias, inference_mode, return_scores=False):
         # import ipdb; ipdb.set_trace()
-=======
-    def torch_attention(
-        self, query_layer, key_layer, value_layer, attention_mask, attention_bias, return_scores=False
-    ):
->>>>>>> 8c30c24e
         sq, b, np, hn = query_layer.shape
         sk = key_layer.shape[0]
 
@@ -1011,8 +991,12 @@
 
         # Alibi Setup
         if attention_bias is not None:
-<<<<<<< HEAD
-            attention_scores += attention_bias
+            # attention_bias is not None only for cross attention layers right now
+            # TODO: make attention_bias type configurable: additive or multiplicative (log additive)
+            eps = 1e-8
+            attention_bias_log = torch.log(attention_bias + eps)
+            attention_scores = torch.log_softmax(attention_scores, dim=-1) + attention_bias_log
+            # attention_scores += attention_bias
 
         _attention_probs = self.scale_mask_softmax(attention_scores, attention_mask)
         # print(f"a: {torch.max(torch.exp(torch.logsumexp(saved, -1)))}")
@@ -1020,16 +1004,6 @@
         # # print(f"c: {torch.max(torch.exp(torch.logsumexp(attention_scores, -1)))}")
         # print(f"d: {torch.max(torch.sum(_attention_probs, -1))}")
         # # import ipdb; ipdb.set_trace()
-=======
-            # attention_bias is not None only for cross attention layers right now
-            # TODO: make attention_bias type configurable: additive or multiplicative (log additive)
-            eps = 1e-8
-            attention_bias_log = torch.log(attention_bias + eps)
-            attention_scores = torch.log_softmax(attention_scores, dim=-1) + attention_bias_log
-            # attention_scores += attention_bias
-
-        _attention_probs = self.scale_mask_softmax(attention_scores, attention_mask)
->>>>>>> 8c30c24e
         # This is actually dropping out entire tokens to attend to, which might
         # seem a bit unusual, but is taken from the original Transformer paper.
 
@@ -1049,10 +1023,6 @@
         context_layer = rearrange(context_layer, '(b np) sq hn -> b np sq hn', np=np)
 
         if return_scores:
-<<<<<<< HEAD
-=======
-            # import ipdb; ipdb.set_trace()
->>>>>>> 8c30c24e
             return context_layer, _attention_probs
         else:
             return context_layer
