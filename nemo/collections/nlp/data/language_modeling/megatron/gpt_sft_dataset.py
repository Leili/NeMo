# Copyright (c) 2023, NVIDIA CORPORATION.  All rights reserved.
#
# Licensed under the Apache License, Version 2.0 (the "License");
# you may not use this file except in compliance with the License.
# You may obtain a copy of the License at
#
#     http://www.apache.org/licenses/LICENSE-2.0
#
# Unless required by applicable law or agreed to in writing, software
# distributed under the License is distributed on an "AS IS" BASIS,
# WITHOUT WARRANTIES OR CONDITIONS OF ANY KIND, either express or implied.
# See the License for the specific language governing permissions and
# limitations under the License.

<<<<<<< HEAD
from typing import Optional

=======
import re
from typing import List, Mapping, Optional

import datasets
>>>>>>> 4f947ced
import numpy as np
import torch

# hack to avoid the "not enough disk space" error in some slurm cluster
datasets.builder.has_sufficient_disk_space = lambda needed_bytes, directory='.': True
from datasets import load_dataset

from nemo.collections.common.tokenizers.tokenizer_spec import TokenizerSpec
from nemo.collections.nlp.data.language_modeling.megatron.dataset_utils import get_samples_mapping
from nemo.collections.nlp.data.language_modeling.text_memmap_dataset import JSONLMemMapDataset
from nemo.core.classes import Dataset
from nemo.utils import logging

__all__ = ['GPTSFTDataset']


class GPTSFTDataset(Dataset):
    def __init__(
        self,
        file_path: str,
        tokenizer: TokenizerSpec,
        max_seq_length: int = 1024,
        min_seq_length: int = 1,
        add_bos: bool = False,
        add_eos: bool = True,
        add_sep: bool = False,
        sep_id: int = None,
        max_num_samples: int = None,
        seed: int = 1234,
        label_key: str = "answer",
        answer_only_loss: bool = True,
<<<<<<< HEAD
        truncation_field: str = "context",
=======
        truncation_field: str = "text",
>>>>>>> 4f947ced
        pad_to_max_length: bool = False,  # (@adithyare) allows for much faster training especially in PEFT settings.
        index_mapping_dir: str = None,
        prompt_template: str = None,
        virtual_tokens: int = 0,
        tokens_to_generate: int = 0,
        memmap_workers: Optional[int] = None,
<<<<<<< HEAD
=======
        hf_dataset: bool = False,
        truncation_method: str = 'right',
        special_tokens: Optional[Mapping[str, str]] = None,  # special tokens, a dictory of {token_type: token}
>>>>>>> 4f947ced
    ):
        """
        file_path: Path to a JSONL GPT supervised fine-tuning dataset. Data is formatted as multiple JSON lines with each line formatted as follows. {'input': 'John von Neumann\nVon Neumann made fundamental contributions .... Q: What did the math of artificial viscosity do?', 'output': 'smoothed the shock transition without sacrificing basic physics'}
        tokenizer: Tokenizer for the dataset. Instance of a class that inherits TokenizerSpec (ex: YTTM, SentencePiece).
        max_seq_length (int): maximum sequence length for each dataset examples. Examples will either be truncated to fit this length or dropped if they cannot be truncated.
        min_seq_length (int): min length of each data example in the dataset. Data examples will be dropped if they do not meet the min length requirements.
        add_bos (bool): Whether to add a beginning of sentence token to each data example
        add_eos (bool): Whether to add an end of sentence token to each data example
        add_sep (bool): Whether to add a separation token to each data example (goes between prompt and answer)
        tokens_to_generate (int): (inference only) Number of tokens to generate during inference
        seed: Random seed for data shuffling.
        max_num_samples: Maximum number of samples to load. This can be > dataset length if you want to oversample data. If None, all samples will be loaded.
        seed: int = 1234,
        label_key: Key to use for the label in your JSONL file
        answer_only_loss: If True, will compute the loss only on the answer part of the input. If False, will compute the loss on the entire input.
        truncation_field: Field to use for truncation. (Options: keys in prompt_template). Field to be used for truncation if the combined length exceeds the max sequence length.
        pad_to_max_length: Whether to pad the input to the max sequence length. If False, will pad to the max length of the current batch.
        index_mapping_dir: Directory to save the index mapping to. If None, will write to the same folder as the dataset.
        prompt_template: Prompt template to inject via an fstring. Formatted like Q: {context_key}\n\nA: {label_key}
        hf_dataset: Whether to load the json file with the HuggingFace dataset. otherwise, will load the jsonl file with the JSONLMemMapDataset.
        truncation_method: Truncation from which position. Options: ['left', 'right']
        special_tokens: special tokens for the chat prompts, a dictionary of {token_type: token}. Default: {'system_turn_start': '<extra_id_0>', 'turn_start': '<extra_id_1>', 'label_start': '<extra_id_2>', 'end_of_turn': '\n', "end_of_name": "\n"}
        """
        self.tokenizer = tokenizer
        self.file_path = file_path
        self.max_seq_length = max_seq_length
        self.min_seq_length = min_seq_length
        self.add_bos = add_bos
        self.add_eos = add_eos
        self.add_sep = add_sep
        self.sep_id = sep_id
        self.max_num_samples = max_num_samples
        self.seed = seed
        self.label_key = label_key
        self.answer_only_loss = answer_only_loss
        self.truncation_fields = truncation_field.split(',')
        self.pad_to_max_length = pad_to_max_length
        self.index_mapping_dir = index_mapping_dir
        self.prompt_template = prompt_template
        self.virtual_tokens = virtual_tokens
        self.tokens_to_generate = tokens_to_generate
        self.truncation_method = truncation_method
        if special_tokens is None:
            self.special_tokens = {
                "system_turn_start": "<extra_id_0>",
                "turn_start": "<extra_id_1>",
                "label_start": "<extra_id_2>",
                "end_of_turn": "\n",
                "end_of_name": "\n",
            }
        else:
            self.special_tokens = special_tokens

<<<<<<< HEAD
        self.indexed_dataset = JSONLMemMapDataset(
            dataset_paths=[file_path],
            tokenizer=None,
            header_lines=0,
            index_mapping_dir=index_mapping_dir,
            workers=memmap_workers,
        )
=======
        if hf_dataset:
            self.indexed_dataset = load_dataset(
                'json', data_files=file_path, cache_dir=index_mapping_dir, num_proc=memmap_workers, split='train'
            )
        else:
            self.indexed_dataset = JSONLMemMapDataset(
                dataset_paths=[file_path],
                tokenizer=None,
                header_lines=0,
                index_mapping_dir=index_mapping_dir,
                workers=memmap_workers,
            )

        # Validate prompt template
        self._maybe_validate_prompt_template()
>>>>>>> 4f947ced

        # Will be None after this call if `max_num_samples` is None
        self._build_samples_mapping()

    def _maybe_validate_prompt_template(self):
        assert (
            self.prompt_template is not None
        ), f'we need prompt_template to combine contexts and label {self.label_key}'
        # When providing things like newlines in the prompt template via the CLI, they are escaped. This line unescapes them.
        self.prompt_template = self.prompt_template.encode('utf-8').decode('unicode_escape')
        self.prompt_template_keys = re.findall(r'{(.*?)}', self.prompt_template)

        label_placeholder = f'{{{self.label_key}}}'
        assert (
            self.prompt_template[-len(label_placeholder) :] == label_placeholder
        ), f'{label_placeholder} must be at the end of prompt_template.'

        # Legacy checkpoints has self.truncation_fields = ['context'] and self.prompt_template_keys = ['input', 'output']
        if self.prompt_template_keys[0] == 'input' and self.truncation_fields[0] == 'context':
            self.truncation_fields[0] = self.prompt_template_keys[0]

        assert set(self.truncation_fields).issubset(
            self.prompt_template_keys
        ), f'truncation_fields {self.truncation_fields} must in {self.prompt_template_keys}'

    def _build_samples_mapping(self):
        if self.max_num_samples is not None:
            self.samples_mapping = get_samples_mapping(
                indexed_dataset=self.indexed_dataset,
                data_prefix=self.file_path,
                num_epochs=None,
                max_num_samples=self.max_num_samples,
                max_seq_length=self.max_seq_length - 2,
                short_seq_prob=0,
                seed=self.seed,
                name=self.file_path.split('/')[-1],
                binary_head=False,
                index_mapping_dir=self.index_mapping_dir,
            )
        else:
            self.samples_mapping = None

    def __len__(self):
        if self.max_num_samples is None:
            return len(self.indexed_dataset)
        else:
            return len(self.samples_mapping)

    def __getitem__(self, idx):
        if isinstance(idx, np.int64):
            idx = idx.item()

        if self.samples_mapping is not None:
            assert idx < len(self.samples_mapping)
            idx, _, _ = self.samples_mapping[idx]
            if isinstance(idx, np.uint32):
                idx = idx.item()

        assert idx < len(self.indexed_dataset)
        # idx may < 0 because we pad_samples_to_global_batch_size, e.g. id = -1
        if idx < 0:
            idx = len(self) + idx
            auto_gen_idx = True
        else:
            auto_gen_idx = False
        try:
            example = self.indexed_dataset[idx]
            if auto_gen_idx:
                example['__AUTOGENERATED__'] = True
        except Exception as e:
            logging.error(f"Error while loading example {idx} from dataset {self.file_path}")
            raise e
        return self._process_example(example)

    def _separate_template(self, prompt_template_values: List[str]):
        """
        Combine contexts and label based on prompt_template into a list of strings and a list of keys.

        Args:
            prompt_template_values (List[str]): the list of context and label strings extrated from jsonl file with prompt_template_keys.

        Returns:
            template_strings (List[str]): separated prompt_template with contexts/label placeholder filled with corresponding strings
            template_strings_keys (List[str]): strings point to placeholder keys or <template>
            
        Examples:
            prompt_template = 'Context:  {context} Question: {question} Answer: {label}'
            prompt_template_values = ['xxx', 'yyy', 'zzz']
            
            # tokenizer.space_sensitive = True
            template_strings = ['Context:', '  xxx', ' Question:', ' yyy', ' Answer:', ' zzz'] 
            
            # tokenizer.space_sensitive = False
            template_strings = ['Context:', ' xxx', 'Question:', 'yyy', 'Answer:', 'zzz'] 
            
            template_strings_keys = ['<template>', 'context', '<template>', 'question', '<template>', 'label']
        """
        placeholders = [f'{{{k}}}' for k in self.prompt_template_keys]

        # placeholder to string
        ph_to_s = {ph: s for ph, s in zip(placeholders, prompt_template_values)}
        # placeholder to key
        ph_to_k = {ph: k for ph, k in zip(placeholders, self.prompt_template_keys)}

        # separate prompt_template based on '<space>{placeholder}'
        # examples:
        #   self.prompt_template = "Context:{context}  Passage: {passage}\n\nQuestion:{question} {label}"
        #   template_with_placeholder_separated = ['Context:', '{context}', '  Passage:', ' {passage}', '\n\nQuestion:', '{question}', ' {label}']
        template_with_placeholder_separated = re.split('( *?{.+?})', self.prompt_template)
        template_with_placeholder_separated = [s for s in template_with_placeholder_separated if len(s) > 0]

        # remove space if we have leading space and tokenizer is not space_sensitive
        # space_sensitive = True : tokenizer.text_to_tokens('A{num_spaces}B') = tokenizer.text_to_tokens('A') + tokenizer.text_to_tokens('{num_spaces}B')
        # space_sensitive = False: tokenizer.text_to_tokens('A{num_spaces}B') = tokenizer.text_to_tokens('A') + tokenizer.text_to_tokens('{num_spaces-1}B')
        space_sensitive = getattr(self.tokenizer, 'space_sensitive', False)
        template_with_space_reduced = [
            s[1:] if not space_sensitive and s[0] == ' ' else s for s in template_with_placeholder_separated
        ]

        # convert placeholder to the corresponding string (preserve left spaces) and key
        template_strings, template_strings_keys = [], []
        for t in template_with_space_reduced:
            placeholder = t.lstrip(' ')
            left_spaces = ' ' * (len(t) - len(placeholder))
            template_strings.append(left_spaces + ph_to_s.get(placeholder, placeholder))
            template_strings_keys.append(ph_to_k.get(placeholder, '<template>'))

        return template_strings, template_strings_keys

    def _multiple_truncation(self, template_ids: List[List[int]], template_ids_keys: List[str]):
        """
        Calculate total tokens and truncate multiple contexts in truncation_fields.
        
        Args:
            template_ids (List[List[int]]): the list of separate prompt_template ids.
            template_ids_keys (List[str]): the list of placeholder keys or <template> (used to check key in truncation_fields).

        Returns:
            context_ids (List[int]): all context ids.
            label_ids (List[int]): all label ids.
        """
        context_ids = template_ids[:-1]
        label_ids = template_ids[-1]
        total_ids = (
            self.virtual_tokens
            + sum(len(ids) for ids in context_ids)
            + max(len(label_ids), self.tokens_to_generate)
            + self.add_bos
            + self.add_sep
            + self.add_eos  # Only training need to consider eos token
        )

        if total_ids > self.max_seq_length:
            truncation_length_total = total_ids - self.max_seq_length
            num_fields = len(self.truncation_fields)
            # sorted equal divide length to each field
            # examples:
            #   truncation_length_total = 3
            #   num_fields = 11
            #   truncation_length_list = [3,4,4]
            truncation_length_list = [
                truncation_length_total // num_fields + (1 if i < truncation_length_total % num_fields else 0)
                for i in range(num_fields)[::-1]
            ]

            for i, (ids, key) in enumerate(zip(template_ids, template_ids_keys)):
                if key in self.truncation_fields:
                    truncation_length = truncation_length_list.pop()
                    if len(ids) < truncation_length:
                        logging.warning(f'{key} is not long enough to truncate.')
                        truncation_length = len(ids)

                    if self.truncation_method == 'left':
                        window_offset = truncation_length
                    elif self.truncation_method == 'right':
                        window_offset = 0
                    else:
                        raise ValueError(f'{self.truncation_method} is not supported')

                    window_length = len(ids) - truncation_length
                    template_ids[i] = ids[window_offset : window_offset + window_length]

        context_ids = [i for ids in template_ids[:-1] for i in ids]
        label_ids = template_ids[-1]
        return context_ids, label_ids

    def _process_example(self, example):
        """
        Create an example by concatenating text and answer.
        Truncation is carried out when needed, but it is performed only on the prompt side.
        BOS, EOS, and SEP, are added if specified.
        """
<<<<<<< HEAD
        context = example[self.context_key]
        output = example[self.label_key]

        if self.prompt_template is not None:
            assert f'{{{self.context_key}}}' in self.prompt_template
            assert f'{{{self.label_key}}}' in self.prompt_template
            # Make sure that '{output}' always occurs at the end of the prompt template string
            assert self.prompt_template.index(f'{{{self.label_key}}}') == len(self.prompt_template) - len(
                f'{{{self.label_key}}}'
            )
            # Get the context by replacing only the input
            original_context = context
            context = (
                self.prompt_template.replace(f'{{{self.context_key}}}', context)
                .replace(f'{{{self.label_key}}}', '')
                .strip(' ')
            )
            # Replace the input and output placeholders with the actual input and output
            text = self.prompt_template.replace(f'{{{self.context_key}}}', original_context).replace(
                f'{{{self.label_key}}}', output
            )

        if self.separate_prompt_and_response_with_newline and self.prompt_template is None:
            text = context + '\n' + output
        elif not self.separate_prompt_and_response_with_newline and self.prompt_template is None:
            text = context + ' ' + output
=======
        prompt_template_values = [example[c].strip(' ') for c in self.prompt_template_keys]

        template_strings, template_strings_keys = self._separate_template(prompt_template_values)
        template_ids = [self.tokenizer.text_to_ids(s) for s in template_strings]
        context_ids, answer_ids = self._multiple_truncation(template_ids, template_strings_keys)
>>>>>>> 4f947ced

        if self.virtual_tokens:
            # (@adithyare) we are going to insert "pad/eos" tokens in the beginning of the text and context
            # these pad/eos tokens are placeholders for virtual tokens
            context_ids = [self.tokenizer.eos_id] * self.virtual_tokens + context_ids

        input_ids = context_ids
        answer_start_idx = len(input_ids)

        # Adds bos token in the start
        if self.add_bos:
            context_ids = [self.tokenizer.bos_id] + context_ids
            input_ids = [self.tokenizer.bos_id] + input_ids
            answer_start_idx += 1

        # Adds sep token between text/prompt and answer
        if self.add_sep:
            context_ids = context_ids + [self.sep_id]
            input_ids = input_ids + [self.sep_id]
            answer_start_idx += 1

        input_ids = input_ids + answer_ids

        # Only training need to consider eos token
        if self.add_eos:
            input_ids = input_ids + [self.tokenizer.eos_id]

        if len(input_ids) > self.max_seq_length:
            logging.warning(f'Input ids length {len(input_ids)} exceed max sequence length {self.max_seq_length}')
            input_ids = input_ids[: self.max_seq_length]
            answer_ids = input_ids[answer_start_idx:]

        # store metadata in dataset, in case user may have keys required in the prediction json files
        metadata = {k: v for k, v in example.items() if k not in self.prompt_template_keys}

        processed_example = {
            'input_ids': input_ids,
            'answer_start_idx': answer_start_idx,
            'context_ids': context_ids,
            'context_length': len(context_ids),
            'answer_ids': answer_ids,
            'metadata': metadata,
        }

        return processed_example

    def _maybe_cast_to_list(self, x):
        if isinstance(x, np.ndarray):
            return [item.tolist() for item in x]
        return x

    def _ceil_to_nearest(self, n, m):
        return (n + m - 1) // m * m

    def _collate_item(self, item, max_length, pad_id):
        item = self._maybe_cast_to_list(item)
        # max_length = max([len(x) for x in item]) if item else 0
        # here [0] should be tokenizer.pad_id
        item = [x + [pad_id] * (max_length - len(x)) for x in item]
        return item

    def _build_loss_mask(self, processed_example):
        """ Pad input_ids in batch to max batch length while building loss mask """
        input_ids = processed_example['input_ids']
        answer_start_idx = processed_example['answer_start_idx']
        if self.answer_only_loss:
            loss_mask = [float(idx >= answer_start_idx) for idx in range(len(input_ids))]
        else:
            loss_mask = [1.0] * len(input_ids)

        return loss_mask

    @torch.no_grad()
    def _create_attention_mask(self, max_length):
        """Create `attention_mask`.
        Args:
            input_ids: A 1D tensor that holds the indices of tokens.
        """
        # seq_length = len(input_ids)
        # `attention_mask` has the shape of [1, seq_length, seq_length]
        attention_mask = torch.tril(torch.ones((max_length, max_length))).unsqueeze(0)
        attention_mask = attention_mask < 0.5
        return attention_mask

    def collate_fn(self, batch):
        input_ids = [item['input_ids'][:-1] for item in batch]
        labels = [item['input_ids'][1:] for item in batch]
        contexts = [item['context_ids'] for item in batch]
        context_lengths = torch.LongTensor([item['context_length'] for item in batch])
        answers = [item['answer_ids'] for item in batch]
        loss_mask = [self._build_loss_mask(item)[1:] for item in batch]
        metadata = [item['metadata'] for item in batch]

        max_length = max(max([len(x) for x in input_ids]), max([len(x) for x in contexts]) + self.tokens_to_generate)
        # increase max length to nearest multiple of 4 or 8
        if self.pad_to_max_length:
            max_length = self.max_seq_length
        else:
            max_length = min(self.max_seq_length, self._ceil_to_nearest(max_length, 8))
        assert max_length <= self.max_seq_length

        attention_mask = [self._create_attention_mask(max_length) for _ in batch]
        attention_mask = torch.stack(attention_mask)
        position_ids = [list(range(max_length)) for _ in batch]
        position_ids = torch.LongTensor(position_ids)
        input_ids = torch.LongTensor(
            self._collate_item(input_ids, max_length=max_length, pad_id=self.tokenizer.eos_id)
        )
        labels = torch.LongTensor(self._collate_item(labels, max_length=max_length, pad_id=self.tokenizer.eos_id))
        loss_mask = torch.LongTensor(self._collate_item(loss_mask, max_length=max_length, pad_id=0))
        contexts = torch.LongTensor(self._collate_item(contexts, max_length=max_length, pad_id=self.tokenizer.eos_id))
        answers = torch.LongTensor(self._collate_item(answers, max_length=max_length, pad_id=self.tokenizer.eos_id))

        processed_batch = {
            'tokens': input_ids,
            'labels': labels,
            'attention_mask': attention_mask,
            'loss_mask': loss_mask,
            'position_ids': position_ids,
            'contexts': contexts,
            'context_lengths': context_lengths,
            'answers': answers,
            'metadata': metadata,
        }

        return processed_batch<|MERGE_RESOLUTION|>--- conflicted
+++ resolved
@@ -12,15 +12,10 @@
 # See the License for the specific language governing permissions and
 # limitations under the License.
 
-<<<<<<< HEAD
-from typing import Optional
-
-=======
 import re
 from typing import List, Mapping, Optional
 
 import datasets
->>>>>>> 4f947ced
 import numpy as np
 import torch
 
@@ -52,23 +47,16 @@
         seed: int = 1234,
         label_key: str = "answer",
         answer_only_loss: bool = True,
-<<<<<<< HEAD
-        truncation_field: str = "context",
-=======
         truncation_field: str = "text",
->>>>>>> 4f947ced
         pad_to_max_length: bool = False,  # (@adithyare) allows for much faster training especially in PEFT settings.
         index_mapping_dir: str = None,
         prompt_template: str = None,
         virtual_tokens: int = 0,
         tokens_to_generate: int = 0,
         memmap_workers: Optional[int] = None,
-<<<<<<< HEAD
-=======
         hf_dataset: bool = False,
         truncation_method: str = 'right',
         special_tokens: Optional[Mapping[str, str]] = None,  # special tokens, a dictory of {token_type: token}
->>>>>>> 4f947ced
     ):
         """
         file_path: Path to a JSONL GPT supervised fine-tuning dataset. Data is formatted as multiple JSON lines with each line formatted as follows. {'input': 'John von Neumann\nVon Neumann made fundamental contributions .... Q: What did the math of artificial viscosity do?', 'output': 'smoothed the shock transition without sacrificing basic physics'}
@@ -122,15 +110,6 @@
         else:
             self.special_tokens = special_tokens
 
-<<<<<<< HEAD
-        self.indexed_dataset = JSONLMemMapDataset(
-            dataset_paths=[file_path],
-            tokenizer=None,
-            header_lines=0,
-            index_mapping_dir=index_mapping_dir,
-            workers=memmap_workers,
-        )
-=======
         if hf_dataset:
             self.indexed_dataset = load_dataset(
                 'json', data_files=file_path, cache_dir=index_mapping_dir, num_proc=memmap_workers, split='train'
@@ -146,7 +125,6 @@
 
         # Validate prompt template
         self._maybe_validate_prompt_template()
->>>>>>> 4f947ced
 
         # Will be None after this call if `max_num_samples` is None
         self._build_samples_mapping()
@@ -339,40 +317,11 @@
         Truncation is carried out when needed, but it is performed only on the prompt side.
         BOS, EOS, and SEP, are added if specified.
         """
-<<<<<<< HEAD
-        context = example[self.context_key]
-        output = example[self.label_key]
-
-        if self.prompt_template is not None:
-            assert f'{{{self.context_key}}}' in self.prompt_template
-            assert f'{{{self.label_key}}}' in self.prompt_template
-            # Make sure that '{output}' always occurs at the end of the prompt template string
-            assert self.prompt_template.index(f'{{{self.label_key}}}') == len(self.prompt_template) - len(
-                f'{{{self.label_key}}}'
-            )
-            # Get the context by replacing only the input
-            original_context = context
-            context = (
-                self.prompt_template.replace(f'{{{self.context_key}}}', context)
-                .replace(f'{{{self.label_key}}}', '')
-                .strip(' ')
-            )
-            # Replace the input and output placeholders with the actual input and output
-            text = self.prompt_template.replace(f'{{{self.context_key}}}', original_context).replace(
-                f'{{{self.label_key}}}', output
-            )
-
-        if self.separate_prompt_and_response_with_newline and self.prompt_template is None:
-            text = context + '\n' + output
-        elif not self.separate_prompt_and_response_with_newline and self.prompt_template is None:
-            text = context + ' ' + output
-=======
         prompt_template_values = [example[c].strip(' ') for c in self.prompt_template_keys]
 
         template_strings, template_strings_keys = self._separate_template(prompt_template_values)
         template_ids = [self.tokenizer.text_to_ids(s) for s in template_strings]
         context_ids, answer_ids = self._multiple_truncation(template_ids, template_strings_keys)
->>>>>>> 4f947ced
 
         if self.virtual_tokens:
             # (@adithyare) we are going to insert "pad/eos" tokens in the beginning of the text and context
