--- conflicted
+++ resolved
@@ -61,6 +61,8 @@
 
     ModelParallelConfig = ApexGuardDefaults
 
+    ModelParallelConfig = ApexGuardDefaults
+
     HAVE_MEGATRON_CORE = False
 
 __all__ = ["MegatronBaseModel"]
@@ -103,14 +105,23 @@
         self.tokenizer = None
 
         with open_dict(cfg):
-<<<<<<< HEAD
             if cfg.get('precision', None) is None:
-=======
-            if cfg.get('precision', None) is None and trainer is not None:
->>>>>>> 8b04025c
                 cfg.precision = trainer.precision
 
         super().__init__(cfg, trainer=trainer, no_lm_init=no_lm_init)
+
+        # TODO: @maanug-nv consolidate into one attribute (requires lots of changes in subclasses)
+        self.torch_dtype = utils_funcs.torch_dtype_from_precision(self.cfg.precision)  # Mixed precision datatype
+        self.autocast_dtype = self.torch_dtype  # Mixed precision datatype
+        # instantiate weights in mixed precision datatype if using megatron amp O2
+        self.params_dtype = (
+            self.torch_dtype
+            if self.torch_dtype in [torch.bfloat16, torch.float16] and self.cfg.get('megatron_amp_O2', False)
+            else torch.float32
+        )
+
+        # set the megatron core model parallel config
+        self.model_parallel_config: ModelParallelConfig = self.build_model_parallel_config()
 
         # TODO: @maanug-nv consolidate into one attribute (requires lots of changes in subclasses)
         self.torch_dtype = utils_funcs.torch_dtype_from_precision(self.cfg.precision)  # Mixed precision datatype
@@ -147,6 +158,18 @@
             init_world_size = trainer.world_size
             init_global_rank = trainer.global_rank
             init_local_rank = trainer.local_rank
+
+        # Set virtual pipeline size to None if it is 1 and
+        # confirm that the number of model chunks is the same across all pipeline stages.
+        vp_size = self.cfg.get('virtual_pipeline_model_parallel_size', None)
+
+        if vp_size is not None:
+            if vp_size == 1:
+                vp_size = None
+            else:
+                assert (
+                    self.cfg.num_layers // self.cfg.pipeline_model_parallel_size
+                ) % vp_size == 0, 'Make sure the number of model chunks is the same across all pipeline stages.'
 
         # Set virtual pipeline size to None if it is 1 and
         # confirm that the number of model chunks is the same across all pipeline stages.
@@ -183,6 +206,9 @@
         # set the megatron core model parallel config
         self.model_parallel_config: ModelParallelConfig = self.build_model_parallel_config()
 
+        # set the megatron core model parallel config
+        self.model_parallel_config: ModelParallelConfig = self.build_model_parallel_config()
+
         self.grad_clip_pl_default = False  # use pytorch default for gradient clipping. Default False
 
         if hasattr(self._cfg, "tokenizer") or (
@@ -203,6 +229,8 @@
         }
 
         self.gc_interval = cfg.get('gc_interval', 0)
+        # Do manual garbage collection during validation routine when gc_interval > 0
+        self.gc_in_validation = bool(int(os.getenv("NEMO_MANUAL_GC_IN_VALIDATION", 1)))
         # Do manual garbage collection during validation routine when gc_interval > 0
         self.gc_in_validation = bool(int(os.getenv("NEMO_MANUAL_GC_IN_VALIDATION", 1)))
         assert self.gc_interval >= 0, "gc_interval should be an integer value larger than or equal to 0."
@@ -211,6 +239,15 @@
         if self.gc_interval > 0:
             gc.disable()
             self.validation_global_step = 1
+
+    def _reconfigure_val_batches(self):
+        """
+        Reconfigure trainer.limit_val_batches for pretraining
+        """
+        # Override limit_val_batches to be a multiple of num microbatches and so there are limit_val_batches//num_micro_batches num of global batches
+        self.trainer.limit_val_batches *= get_num_microbatches()
+        # Override num sanity steps to be a multiple of num of microbatches
+        self.trainer.num_sanity_val_steps *= get_num_microbatches()
 
     def _reconfigure_val_batches(self):
         """
@@ -496,11 +533,7 @@
         self.setup_optimization()
 
         # Wrap the baseline optimizer with the optimizer class with master parameters
-<<<<<<< HEAD
         if self.megatron_amp_O2 and not self.with_distributed_adam and self._optimizer is not None:
-=======
-        if self.megatron_amp_o2 and not self.with_distributed_adam and self._optimizer is not None:
->>>>>>> 8b04025c
             if self.torch_dtype == torch.bfloat16:
                 fp32_grad_accum = True
                 contiguous_grad_bucket = True
@@ -602,6 +635,10 @@
         # Add +1 to account for the current batch, which is not counted yet in `trainer.global_step`.
         return self.compute_consumed_samples(self.trainer.global_step + 1 - self.init_global_step)
 
+    def _compute_consumed_samples_after_training_step(self):
+        # Add +1 to account for the current batch, which is not counted yet in `trainer.global_step`.
+        return self.compute_consumed_samples(self.trainer.global_step + 1 - self.init_global_step)
+
     def _extract_consumed_samples_from_ckpt(self, ckpt_path):
         try:
             init_consumed_samples = int(float(re.findall(r"consumed_samples\=([0-9]+.[0-9]+)", ckpt_path)[0]))
@@ -648,6 +685,15 @@
         if self.cfg.get('use_emha', False):
             raise ValueError('use_emha is not yet supported please set to False')
 
+        vp_size = self.cfg.get('virtual_pipeline_model_parallel_size', None)
+
+        if vp_size is not None:
+            if vp_size == 1:
+                self.cfg['virtual_pipeline_model_parallel_size'] = None
+            else:
+                assert (
+                    self.cfg.num_layers // self.cfg.pipeline_model_parallel_size
+                ) % vp_size == 0, 'Make sure the number of model chunks is the same across all pipeline stages.'
         vp_size = self.cfg.get('virtual_pipeline_model_parallel_size', None)
 
         if vp_size is not None:
@@ -697,7 +743,13 @@
                     if getattr(self, 'mcore_gpt', False)
                     else model[-1].word_embeddings_weight()
                 )
+                word_embeddings_weight = (
+                    model[-1].module.shared_embedding_or_output_weight()
+                    if getattr(self, 'mcore_gpt', False)
+                    else model[-1].word_embeddings_weight()
+                )
                 # substract the embedding weights on the last virtual stage
+                num_word_embedding_parameters = sum([p.nelement() for p in word_embeddings_weight])
                 num_word_embedding_parameters = sum([p.nelement() for p in word_embeddings_weight])
                 num_parameters_on_device -= num_word_embedding_parameters
         else:
@@ -712,7 +764,13 @@
                     if getattr(self, 'mcore_gpt', False)
                     else model.word_embeddings_weight()
                 )
+                word_embeddings_weight = (
+                    model.module.shared_embedding_or_output_weight()
+                    if getattr(self, 'mcore_gpt', False)
+                    else model.word_embeddings_weight()
+                )
                 # substract the embedding weights on the last stage
+                num_word_embedding_parameters = sum([p.nelement() for p in word_embeddings_weight])
                 num_word_embedding_parameters = sum([p.nelement() for p in word_embeddings_weight])
                 num_parameters_on_device -= num_word_embedding_parameters
 
@@ -781,10 +839,6 @@
         cfg = OmegaConf.to_container(self.cfg, resolve=True)
 
         # map precision related configs
-<<<<<<< HEAD
-=======
-        precision = cfg.get('precision', 32)  # PTL trainer precision
->>>>>>> 8b04025c
         megatron_amp_O2 = cfg.get('megatron_amp_O2', False)
 
         # dtype used in p2p communication
@@ -802,11 +856,7 @@
             and not self.cfg.get('sequence_parallel', False),
             "pipeline_dtype": pipeline_dtype,
             "grad_scale_func": self.trainer.precision_plugin.scaler.scale
-<<<<<<< HEAD
             if self.trainer.precision in ["16", "16-mixed"]
-=======
-            if self.torch_dtype == torch.float16
->>>>>>> 8b04025c
             else None,
             "enable_autocast": not megatron_amp_O2 and self.torch_dtype in [torch.bfloat16, torch.float16],
             "autocast_dtype": self.autocast_dtype,
