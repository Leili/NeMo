--- conflicted
+++ resolved
@@ -313,15 +313,10 @@
                 num_filtered += 1
                 continue
 
-<<<<<<< HEAD
             total_duration += duration
 
             data.append(AudioQAEntity(id_, audio_file, duration, question, answer, offset, speaker, orig_sr, lang))
             if index_by_file_id:
-=======
-            data.append(output_type(id_, audio_file, duration, question, answer, offset, speaker, orig_sr, lang))
-            if index_by_file_id and audio_file is not None:
->>>>>>> d3830556
                 file_id, _ = os.path.splitext(os.path.basename(audio_file))
                 if file_id not in self.mapping:
                     self.mapping[file_id] = []
