# Copyright (c) 2020, NVIDIA CORPORATION.  All rights reserved.
#
# Licensed under the Apache License, Version 2.0 (the "License");
# you may not use this file except in compliance with the License.
# You may obtain a copy of the License at
#
#     http://www.apache.org/licenses/LICENSE-2.0
#
# Unless required by applicable law or agreed to in writing, software
# distributed under the License is distributed on an "AS IS" BASIS,
# WITHOUT WARRANTIES OR CONDITIONS OF ANY KIND, either express or implied.
# See the License for the specific language governing permissions and
# limitations under the License.

import json
import os
import re
<<<<<<< HEAD
=======
from collections import defaultdict
>>>>>>> 05d5218c
from os.path import expanduser
from typing import Any, Callable, Dict, Iterator, List, Optional, Union

from nemo.utils import logging
from nemo.utils.data_utils import DataStoreObject, datastore_path_to_local_path, is_datastore_path
from nemo.utils.nemo_logging import LogMode


class ManifestBase:
    def __init__(self, *args, **kwargs):
        raise ValueError(
            "This class is deprecated, look at https://github.com/NVIDIA/NeMo/pull/284 for correct behaviour."
        )


class ManifestEN:
    def __init__(self, *args, **kwargs):
        raise ValueError(
            "This class is deprecated, look at https://github.com/NVIDIA/NeMo/pull/284 for correct behaviour."
        )


def item_iter(
    manifests_files: Union[str, List[str]], parse_func: Callable[[str, Optional[str]], Dict[str, Any]] = None
) -> Iterator[Dict[str, Any]]:
    """Iterate through json lines of provided manifests.

    NeMo ASR pipelines often assume certain manifest files structure. In
    particular, each manifest file should consist of line-per-sample files with
    each line being correct json dict. Each such json dict should have a field
    for audio file string, a field for duration float and a field for text
    string. Offset also could be additional field and is set to None by
    default.

    Args:
        manifests_files: Either single string file or list of such -
            manifests to yield items from.

        parse_func: A callable function which accepts as input a single line
            of a manifest and optionally the manifest file itself,
            and parses it, returning a dictionary mapping from str -> Any.

    Yields:
        Parsed key to value item dicts.

    Raises:
        ValueError: If met invalid json line structure.
    """

    if isinstance(manifests_files, str):
        manifests_files = [manifests_files]

    if parse_func is None:
        parse_func = __parse_item

    errors = defaultdict(list)
    k = -1
    logging.debug('Manifest files: %s', str(manifests_files))
    for manifest_file in manifests_files:
        logging.debug('Using manifest file: %s', str(manifest_file))
        cached_manifest_file = DataStoreObject(manifest_file).get()
        logging.debug('Cached at: %s', str(cached_manifest_file))
        with open(expanduser(cached_manifest_file), 'r') as f:
            for line in f:
                line = line.strip()
                if not line:
                    continue
                k += 1
                try:
                    item = parse_func(line, manifest_file)
                except json.JSONDecodeError:
                    errors[str(manifest_file)].append(line)
                    continue
                item['id'] = k

                yield item

    if len(errors) > 0:
        for filename, lines in errors.items():
            logging.error("=============================================")
            logging.error(f"Failed to parse {len(lines)} lines from manifest file: {filename}")
            for line in lines:
                logging.error(f"-- Failed to parse line: `{line}`")
        raise RuntimeError("Failed to parse some lines from manifest files. See logs for more details.")


def __parse_item(line: str, manifest_file: str) -> Dict[str, Any]:
    item = json.loads(line)

    # Audio file
    if 'audio_filename' in item:
        item['audio_file'] = item.pop('audio_filename')
    elif 'audio_filepath' in item:
        item['audio_file'] = item.pop('audio_filepath')

    # Video File
    if 'video_filename' in item:
        item['video_file'] = item.pop('video_filename')
    elif 'video_filepath' in item:
        item['video_file'] = item.pop('video_filepath')

    if 'video_file' not in item and 'audio_file' not in item:
        raise ValueError(
            f"Manifest file {manifest_file} has invalid json line structure: {line} without proper audio/video file key."
        )

    # If the audio/video path is a relative path and does not exist,
    # try to attach the parent directory of manifest to the audio path.
    # Revert to the original path if the new path still doesn't exist.
    # Assume that the audio path is like "wavs/xxxxxx.wav".
    if 'audio_file' in item:
        item['audio_file'] = get_full_path(audio_file=item['audio_file'], manifest_file=manifest_file)
    if 'video_file' in item:
        item['video_file'] = get_full_path(audio_file=item['video_file'], manifest_file=manifest_file)

    # Duration.
    if 'duration' not in item:
        raise ValueError(
            f"Manifest file {manifest_file} has invalid json line structure: {line} without proper duration key."
        )

    # Text.
    if 'text' in item:
        pass
    elif 'text_filepath' in item:
        with open(item.pop('text_filepath'), 'r') as f:
            item['text'] = f.read().replace('\n', '')
    elif 'normalized_text' in item:
        item['text'] = item['normalized_text']
    else:
        item['text'] = ""

    # Optional RTTM file
    if 'rttm_file' in item:
        pass
    elif 'rttm_filename' in item:
        item['rttm_file'] = item.pop('rttm_filename')
    elif 'rttm_filepath' in item:
        item['rttm_file'] = item.pop('rttm_filepath')
    else:
        item['rttm_file'] = None
    if item['rttm_file'] is not None:
        item['rttm_file'] = get_full_path(audio_file=item['rttm_file'], manifest_file=manifest_file)

    # Optional audio feature file
    if 'feature_file' in item:
        pass
    elif 'feature_filename' in item:
        item['feature_file'] = item.pop('feature_filename')
    elif 'feature_filepath' in item:
        item['feature_file'] = item.pop('feature_filepath')
    else:
        item['feature_file'] = None
    if item['feature_file'] is not None:
        item['feature_file'] = get_full_path(audio_file=item['feature_file'], manifest_file=manifest_file)

    item = dict(
        audio_file=item.get('audio_file', None),
        video_file=item.get('video_file', None),
        duration=item['duration'],
        text=item['text'],
        rttm_file=item['rttm_file'],
        feature_file=item['feature_file'],
        offset=item.get('offset', None),
        speaker=item.get('speaker', None),
        orig_sr=item.get('orig_sample_rate', None),
        token_labels=item.get('token_labels', None),
        lang=item.get('lang', None),
    )
    return item


def is_tarred_dataset(audio_file: str, manifest_file: Optional[str] = None) -> bool:
    if "/" in audio_file or manifest_file is None:
        # audio files in a tarred dataset don't have `/` in their paths
        return False
    if os.path.basename(manifest_file) == "tarred_audio_manifest.json":
        # the manifest file is a tarred manifest
        return True
    if "/sharded_manifests/" in manifest_file and re.match(r'^manifest_(\d+)\.json$', os.path.basename(manifest_file)):
        # the manifest file is a sharded manifest
        return True
    return False


def get_full_path(
    audio_file: Union[str, List[str]],
    manifest_file: Optional[str] = None,
    data_dir: Optional[str] = None,
    audio_file_len_limit: int = 255,
) -> Union[str, List[str]]:
    """Get full path to audio_file.

    If the audio_file is a relative path and does not exist,
    try to attach the parent directory of manifest to the audio path.
    Revert to the original path if the new path still doesn't exist.
    Assume that the audio path is like "wavs/xxxxxx.wav".

    Args:
        audio_file: path to an audio file, either absolute or assumed relative
                    to the manifest directory or data directory.
                    Alternatively, a list of paths may be provided.
        manifest_file: path to a manifest file
        data_dir: path to a directory containing data, use only if a manifest file is not provided
        audio_file_len_limit: limit for length of audio_file when using relative paths

    Returns:
        Full path to audio_file or a list of paths.
    """
    if isinstance(audio_file, list):
        # If input is a list, return a list of full paths
        return [
            get_full_path(
                audio_file=a_file,
                manifest_file=manifest_file,
                data_dir=data_dir,
                audio_file_len_limit=audio_file_len_limit,
            )
            for a_file in audio_file
        ]
    elif isinstance(audio_file, str):
        # If input is a string, get the corresponding full path
        if is_tarred_dataset(audio_file=audio_file, manifest_file=manifest_file):
            logging.warning(
                f"Manifest file `{manifest_file}` seems to be part of a tarred dataset, skip checking for relative paths. If this is not intended, please avoid having `/sharded_manifests/` and `tarred_audio_manifest.json` in manifest_filepath.",
                mode=LogMode.ONCE,
            )
            return audio_file
        if (
            (len(audio_file) < audio_file_len_limit)
            and not os.path.isabs(audio_file)
            and not os.path.isfile(audio_file)
        ):
            # If audio_file is not available and the path is not absolute, the full path is assumed
            # to be relative to the manifest file parent directory or data directory.
            if manifest_file is None and data_dir is None:
                raise ValueError(f'Use either manifest_file or data_dir to specify the data directory.')
            elif manifest_file is not None and data_dir is not None:
                raise ValueError(
                    f'Parameters manifest_file and data_dir cannot be used simultaneously. Currently manifest_file is {manifest_file} and data_dir is {data_dir}.'
                )

            # resolve the data directory
            if data_dir is None:
                data_dir = os.path.dirname(manifest_file)

            # assume audio_file path is relative to data_dir
            audio_file_path = os.path.join(data_dir, audio_file)

            if is_datastore_path(audio_file_path):
                # If audio was originally on an object store, use locally-cached path
                audio_file_path = datastore_path_to_local_path(audio_file_path)

            if os.path.isfile(audio_file_path):
                audio_file = os.path.abspath(audio_file_path)
            else:
                audio_file = expanduser(audio_file)
        else:
            audio_file = expanduser(audio_file)
        return audio_file
    else:
        raise ValueError(f'Unexpected audio_file type {type(audio_file)}, audio_file {audio_file}.')<|MERGE_RESOLUTION|>--- conflicted
+++ resolved
@@ -15,10 +15,7 @@
 import json
 import os
 import re
-<<<<<<< HEAD
-=======
 from collections import defaultdict
->>>>>>> 05d5218c
 from os.path import expanduser
 from typing import Any, Callable, Dict, Iterator, List, Optional, Union
 
