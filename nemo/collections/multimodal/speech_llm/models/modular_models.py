# Copyright (c) 2024, NVIDIA CORPORATION.  All rights reserved.
#
# Licensed under the Apache License, Version 2.0 (the "License");
# you may not use this file except in compliance with the License.
# You may obtain a copy of the License at
#
#     http://www.apache.org/licenses/LICENSE-2.0
#
# Unless required by applicable law or agreed to in writing, software
# distributed under the License is distributed on an "AS IS" BASIS,
# WITHOUT WARRANTIES OR CONDITIONS OF ANY KIND, either express or implied.
# See the License for the specific language governing permissions and
# limitations under the License.

import itertools
import json
import os
from functools import partial
from typing import List, Optional, Union

import hydra
import sacrebleu
import torch
from hydra.utils import get_class
from omegaconf import ListConfig
from omegaconf.dictconfig import DictConfig
from omegaconf.omegaconf import OmegaConf, open_dict
from pytorch_lightning.loops.fetchers import _DataFetcherWrapper
from pytorch_lightning.trainer.trainer import Trainer
from pytorch_lightning.utilities import rank_zero_only

from nemo.collections.asr.models import ASRModel, EncDecSpeakerLabelModel
from nemo.collections.asr.parts.mixins.transcription import move_to_device
from nemo.collections.asr.parts.utils.eval_utils import remove_punctuations
from nemo.collections.common.metrics import MetricStringToTorchMetric, TextMetricsSet
from nemo.collections.multimodal.speech_llm.data.build_dataset import (
    build_speechllm_dataloader,
    build_speechllm_dataset,
)
from nemo.collections.multimodal.speech_llm.modules.common.audio_text_generation_utils import generate
from nemo.collections.multimodal.speech_llm.modules.perception_modules import (
    AudioPerceptionModule,
    MultiAudioPerceptionModule,
)
from nemo.collections.multimodal.speech_llm.parts.mixins.adapter_mixin import SpeechLLMAdapterMixin
from nemo.collections.multimodal.speech_llm.parts.utils.data_utils import compute_waitk_lagging, get_nested_dict_value
from nemo.collections.nlp.models.language_modeling.megatron_gpt_model import MegatronGPTModel
from nemo.collections.nlp.models.language_modeling.megatron_gpt_sft_model import MegatronGPTSFTModel
from nemo.collections.nlp.modules.common.megatron.utils import (
    average_losses_across_data_parallel_group,
    build_position_ids,
    get_iterator_k_split,
)
from nemo.collections.nlp.modules.common.text_generation_utils import get_computeprob_response
from nemo.collections.nlp.parts.peft_config import PEFT_CONFIG_MAP
from nemo.collections.nlp.parts.utils_funcs import get_last_rank
from nemo.core.classes import ModelPT
from nemo.core.classes.common import PretrainedModelInfo
from nemo.core.classes.mixins import adapter_mixins
from nemo.utils import AppState, logging, model_utils
from nemo.utils.model_utils import inject_model_parallel_rank

try:
    from megatron.core import InferenceParams, parallel_state, tensor_parallel
    from megatron.core.models.gpt import GPTModel as MCoreGPTModel
    from megatron.core.pipeline_parallel.schedules import get_forward_backward_func

    HAVE_MEGATRON_CORE = True

except (ImportError, ModuleNotFoundError):
    HAVE_MEGATRON_CORE = False

try:
    from megatron.core.num_microbatches_calculator import (
        get_micro_batch_size,
        get_num_microbatches,
        reconfigure_num_microbatches_calculator,
    )

except (ImportError, ModuleNotFoundError):
    logging.warning("Megatron num_microbatches_calculator not found, using Apex version.")
    from apex.transformer.pipeline_parallel.utils import (
        _reconfigure_microbatch_calculator as reconfigure_num_microbatches_calculator,
    )
    from apex.transformer.pipeline_parallel.utils import get_micro_batch_size, get_num_microbatches

__all__ = ["ModularAudioGPTModel", "CrossAttendModularAudioGPTModel"]


default_inference_config = {'tokens_to_generate': 30}


class ModularAudioGPTModel(SpeechLLMAdapterMixin, MegatronGPTSFTModel):
    """Modularized speech GPT model."""

    def setup_perception_modules(self, cfg):
        if 'target' in cfg.perception:
            imported_cls = model_utils.import_class_by_path(cfg.perception.target)
            self.perception = imported_cls(cfg=cfg.perception)
        else:
            self.perception = (
                AudioPerceptionModule(cfg=cfg.perception)
                if "encoders" not in cfg.perception
                else MultiAudioPerceptionModule(cfg=cfg.perception)
            )

    def __init__(self, cfg: DictConfig, trainer: Trainer):
        self.cfg = cfg
        super().__init__(cfg, trainer)
        # handle the case where the batch size from dynamic bucketting is not divisible in lhotse
        self.enforce_divisible_batch = False
        self.setup_perception_modules(cfg)

        # print out params in more details
        self.summarize(max_depth=2)

    def parameters(self):
        # override the same method in MegatronGPT model to include parameters ouside of LM
        all_names = []
        all_params = []
        for name, param in self.named_parameters(recurse=True):
            all_names.append(name)
            all_params.append(param)

        if isinstance(self.model, list):
            for module in self.model:
                for name, param in module.named_parameters(recurse=True):
                    all_names.append(name)
                    all_params.append(param)

        return itertools.chain(all_params)

    def setup_optimizer_param_groups(self):
        """
        Override parent method to setup optimizer groups for training/freezing different parts of the model.
        """
        known_groups = []
        self.unfreeze()
        freeze_llm = self.cfg.get('freeze_llm', True)
        if freeze_llm:
            known_groups.append('model.')

        for param in self.model.parameters():
            param.requires_grad = not freeze_llm

        if self.cfg.get('freeze_audio_encoder', False):
            # freeze speaker model if there is any
            if self.cfg.perception.get("speaker_model", None) is not None:
                if self.cfg.perception.speaker_model.get("freeze", False):
                    self.perception.speaker_model.freeze()
                    known_groups.append('perception.speaker_model.')
            # freeze other audio encoders
            if self.cfg.perception.get("encoders", None) is not None:
                # multiple audio encoders
                for key, enc_cfg in self.cfg.perception.encoders.items():
                    if enc_cfg.get("freeze", False):
                        self.perception.encoders[key].freeze()
                        known_groups.append(f'perception.encoders.{key}.')
            else:
                # single audio encoder
                self.perception.encoder.freeze()
                known_groups.append('perception.encoder.')

        if self.cfg.get('freeze_modality_adapter', False):
            # freeze modality adapter
            self.perception.modality_adapter.freeze()
            known_groups.append('perception.modality_adapter.')

        opt_params = []
        for _, module in self.named_modules():
            if isinstance(module, adapter_mixins.AdapterModuleMixin) and module.is_adapter_available():
                # add adapters to the optimizer
                module.set_enabled_adapters(enabled=True)
                module.unfreeze_enabled_adapters()  # selectively unfreeze the adapter modules.
                opt_params += [p for p in module.parameters()]

        # add param groups with specified args, if any
        param_groups = []
        if "optim_param_groups" in self.cfg:
            param_groups_cfg = self.cfg.optim_param_groups
            for group, group_cfg in param_groups_cfg.items():
                module = getattr(self, group, None)
                if module is None:
                    raise ValueError(f"{group} not found in model.")
                elif hasattr(module, "parameters"):
                    known_groups.append(f"{group}.")
                    new_group = {"params": module.parameters()}
                    for k, v in group_cfg.items():
                        new_group[k] = v
                    param_groups.append(new_group)
                else:
                    raise ValueError(f"{group} does not have parameters.")

        # add other trainable params
        for n, p in self.named_parameters():
            is_unknown = True
            for group in known_groups:
                if n.startswith(group):
                    is_unknown = False
            if is_unknown:
                opt_params.append(p)

        param_groups = [{"params": opt_params}] + param_groups

        self._optimizer_param_groups = param_groups
        logging.info(f"Optimizer groups set:\n{self.summarize(max_depth=2)}")

    def _create_attention_mask(self, encoder_input: torch.Tensor):
        # Create causal attention mask for whole input
        batch_size = encoder_input.shape[0]
        max_len = encoder_input.shape[1]
        attention_mask = torch.tril(torch.ones((batch_size, max_len, max_len), device=encoder_input.device)).view(
            batch_size, 1, max_len, max_len
        )
        # Convert attention mask from float to bool
        attention_mask = attention_mask < 0.5
        return attention_mask

    def _concat_features(self, embs1, emb1_lens, embs2, emb2_lens):
        """Concatenate two sets of embeddings and their lengths."""
        concat_emb = []
        concat_len = []
        for emb1, emb1_len, emb2, emb2_len in zip(embs1, emb1_lens, embs2, emb2_lens):
            new_len = emb1_len + emb2_len
            new_emb = torch.concat([emb1[:emb1_len], emb2[:emb2_len]], axis=0)
            padded_new_emb = torch.zeros(emb1.shape[0] + emb2.shape[0], emb1.shape[-1], device=emb1.device)
            padded_new_emb[:new_len, ...] = new_emb
            concat_emb.append(padded_new_emb)
            concat_len.append(new_len)
        concat_emb = torch.stack(concat_emb, dim=0)
        concat_len = torch.stack(concat_len, dim=0)
        return concat_emb, concat_len

    def _concat_multi_features(
        self,
        encoded: List[torch.Tensor],
        encoded_len: List[torch.Tensor],
        input_embeds: torch.Tensor,
        input_length: torch.Tensor,
        context_start_idx: List[List[int]],
    ):
        """Concatenate multiple audio features with text segments."""
        encoder_input_list, encoder_length_list = [], []
        batch_size = input_embeds.size(0)
        max_length = 0
        for i in range(batch_size):
            start_idx_list_i = context_start_idx[i] + [
                input_embeds.size(1)
            ]  # use input_embeds instead of input_length to handle tokens_to_generate in inference
            input_len_list = [start_idx_list_i[j + 1] - start_idx_list_i[j] for j in range(len(start_idx_list_i) - 1)]
            input_emb_list = input_embeds[i].split(input_len_list)
            encoder_input_i = [input_emb_list[0]]
            for j in range(1, len(input_emb_list)):
                encoder_input_i.append(encoded[i][j - 1][: encoded_len[i][j - 1]])
                encoder_input_i.append(input_emb_list[j])
            encoder_input_i = torch.cat(encoder_input_i)  # T, C
            encoder_length_i = encoded_len[i].sum() + input_length[i]  # total length of audio and text features
            max_length = max(max_length, encoder_input_i.size(0))
            encoder_input_list.append(encoder_input_i)
            encoder_length_list.append(encoder_length_i)

        encoder_input = torch.stack(
            [torch.nn.functional.pad(f, (0, 0, 0, max_length - f.size(0))) for f in encoder_input_list]
        )
        encoder_length = torch.LongTensor(encoder_length_list).to(encoder_input.device)
        return encoder_input, encoder_length

    def inject_perception_input(
        self,
        encoded: Union[torch.Tensor, List[torch.Tensor]],
        encoded_len: Union[torch.Tensor, List[torch.Tensor]],
        input_ids: torch.Tensor,
        input_length: torch.Tensor,
        context_start_idx: Optional[List[List[int]]] = None,
    ):
        """Inject audio features into the text input and return the final input embeddings to LLM."""
        # [b, t, c]
        if self.cfg.get('megatron_amp_O2', False):
            base_module = self.model.module
        else:
            base_module = self.model
        lm_embedding = (
            base_module.language_model.embedding if hasattr(base_module, 'language_model') else base_module.embedding
        )
        input_embeds = lm_embedding.word_embeddings(input_ids)
        if isinstance(encoded, torch.Tensor):
            # single audio
            encoder_input, encoder_length = self._concat_features(encoded, encoded_len, input_embeds, input_length)
        else:
            # concat multiple audios with text segments
            encoder_input, encoder_length = self._concat_multi_features(
                encoded, encoded_len, input_embeds, input_length, context_start_idx
            )

        attention_mask = self._create_attention_mask(encoder_input)
        position_ids = build_position_ids(encoder_input[:, :, 0])

        # Add position embeddings
        if (
            getattr(lm_embedding, "position_embeddings", None) is not None
            and lm_embedding.position_embedding_type == 'learned_absolute'
        ):
            position_embeddings = lm_embedding.position_embeddings(position_ids)
            encoder_input = encoder_input + position_embeddings

        encoder_max_length = encoder_input.shape[1]
        if not hasattr(lm_embedding, 'transpose_batch_sequence') or lm_embedding.transpose_batch_sequence:
            encoder_input = encoder_input.transpose(0, 1).contiguous()
        if self.cfg.get("sequence_parallel", False):
            encoder_input = tensor_parallel.mappings.scatter_to_sequence_parallel_region(encoder_input)
        return encoder_input, attention_mask, encoder_length, position_ids, encoder_max_length

    def _shift_labels_by_emb_len(self, labels, label_lens, emb_lens, max_len, pad_token=0):
        """Shift labels to the right by the length of the audio embeddings."""
        shifted_labels = []
        for label, label_len, emb_len in zip(labels, label_lens, emb_lens):
            shifted_label = torch.full([max_len], pad_token, device=label.device)
            shifted_label[emb_len : emb_len + label_len] = label[:label_len]
            shifted_labels.append(shifted_label)
        shifted_labels = torch.stack(shifted_labels, dim=0)
        return shifted_labels

    def _get_text_embeddings(self, text_tokens, position_ids):
        """Get text embeddings for the input text tokens."""
        if self.cfg.get('megatron_amp_O2', False):
            base_module = self.model.module
        else:
            base_module = self.model
        lm_embedding = (
            base_module.language_model.embedding if hasattr(base_module, 'language_model') else base_module.embedding
        )
        text_embeddings = lm_embedding.word_embeddings(text_tokens)  # (batch_size, seq_len, hidden_size)
        if hasattr(lm_embedding, 'position_embeddings'):
            position_embeddings = lm_embedding.position_embeddings(position_ids)
            text_embeddings = text_embeddings + position_embeddings
        return text_embeddings.transpose(0, 1)

    def prepare_llm_input(self, audio_batch):
        """Prepare input for the LLM."""
        input_signal = audio_batch['audio_signal']
        input_signal_length = audio_batch['audio_signal_length']

        input_ids, input_length, labels, loss_mask = (
            audio_batch['tokens'],
            audio_batch['tokens_length'],
            audio_batch['labels'],
            audio_batch['loss_mask'],
        )

        num_audios = audio_batch.get("num_audios", None)
        context_start_idx = audio_batch.get("context_start_idx", None)

        # [b, t, c]
        encoded, encoded_len = self.perception(
            input_signal=input_signal,
            input_signal_length=input_signal_length,
            processed_signal=None,
            processed_signal_length=None,
        )

        if num_audios is not None:
            # split the encoded and encoded_len by num_audios, used when there're multiple audio files per sample
            encoded = encoded.split(num_audios.tolist())
            encoded_len = encoded_len.split(num_audios.tolist())

        encoder_input, attention_mask, encoder_length, _, encoder_max_length = self.inject_perception_input(
            encoded, encoded_len, input_ids, input_length, context_start_idx
        )
        if num_audios is not None:
            # sum up the audio_feat_lens for each sample in the batch
            encoded_len = torch.stack([torch.sum(lens) for lens in encoded_len])

        # Shift labels to the right
        labels = self._shift_labels_by_emb_len(labels, input_length, encoded_len, encoder_max_length, pad_token=0)
        # Loss mask where answer tokens are 1.0 and all other tokens are 0.0
        loss_mask = self._shift_labels_by_emb_len(
            loss_mask, input_length, encoded_len, encoder_max_length, pad_token=0
        )

        return encoder_input, attention_mask, labels, loss_mask, encoder_length

    def _gpt_forward(
        self, input_ids, position_ids, encoder_input, attention_mask, labels, checkpoint_activations_all_layers
    ):
        """Forward pass of the GPT model."""
        if self.megatron_amp_O2:
            encoder_input = encoder_input.type(self.model.module.embedding.word_embeddings.weight.dtype)
        if self.mcore_gpt:
            output = self.model(
                input_ids=input_ids,
                position_ids=position_ids,
                decoder_input=encoder_input,
                attention_mask=attention_mask,
                labels=labels,
            )
        else:
            output = self.model(
                input_ids=input_ids,
                position_ids=position_ids,
                encoder_input=encoder_input,
                attention_mask=attention_mask,
                labels=labels,
                checkpoint_activations_all_layers=checkpoint_activations_all_layers,
            )
        return output
<<<<<<< HEAD

    def forward(
        self,
        batch,
        checkpoint_activations_all_layers,
    ):
        """
        Forward pass of the model. We prepend audio embeddings to the instruction and label text tokens as the LLM input.
        """
        audio_batch = {k: v for k, v in batch.items() if not k.startswith("text_")}
        text_batch = {k: v for k, v in batch.items() if k.startswith("text_")}

        output, loss_mask = None, None

        multimodal_output = {}
        if 'audio_signal' in audio_batch:
            encoder_input, attention_mask, labels, loss_mask, _ = self.prepare_llm_input(audio_batch)
            output = self._gpt_forward(
                None, None, encoder_input, attention_mask, labels, checkpoint_activations_all_layers
            )
            multimodal_output['audio_text'] = (output, loss_mask)
        if text_batch:
            input_ids = text_batch["text_input_ids"][:, :-1]
            labels = text_batch["text_input_ids"][:, 1:]
            attention_mask = self._create_attention_mask(input_ids)
            loss_mask = text_batch["text_masks"][:, 1:]
            output = self._gpt_forward(
                input_ids, None, None, attention_mask, labels, checkpoint_activations_all_layers
            )
            multimodal_output['text'] = (output, loss_mask)
        if not audio_batch and not text_batch:
            raise ValueError("No input data found for the model.")

=======

    def forward(
        self,
        batch,
        checkpoint_activations_all_layers,
    ):
        """
        Forward pass of the model. We prepend audio embeddings to the instruction and label text tokens as the LLM input.
        """
        audio_batch = {k: v for k, v in batch.items() if not k.startswith("text_")}
        text_batch = {k: v for k, v in batch.items() if k.startswith("text_")}

        output, loss_mask = None, None

        multimodal_output = {}
        if 'audio_signal' in audio_batch:
            encoder_input, attention_mask, labels, loss_mask, _ = self.prepare_llm_input(audio_batch)
            output = self._gpt_forward(
                None, None, encoder_input, attention_mask, labels, checkpoint_activations_all_layers
            )
            multimodal_output['audio_text'] = (output, loss_mask)
        if text_batch:
            input_ids = text_batch["text_input_ids"][:, :-1]
            labels = text_batch["text_input_ids"][:, 1:]
            attention_mask = self._create_attention_mask(input_ids)
            loss_mask = text_batch["text_masks"][:, 1:]
            output = self._gpt_forward(
                input_ids, None, None, attention_mask, labels, checkpoint_activations_all_layers
            )
            multimodal_output['text'] = (output, loss_mask)
        if not audio_batch and not text_batch:
            raise ValueError("No input data found for the model.")

>>>>>>> 27cef438
        return multimodal_output

    def fwd_bwd_step(self, dataloader_iter, forward_only, first_val_step=None):
        """
        Copy of megatron_gpt_sft_model.py function with the same name.
        Modified not to assume certain fields like 'tokens' are always available in the mini-batch,
        since we have mixed text/audio dataloading and sometimes one of the modalities might be missing.
        """
        # TODO(pzelasko): I marked the sections that are modified from the original with TODOs like this one.

<<<<<<< HEAD
        # Local imports mimic global imports in the original file that had this func.
        from apex.transformer.pipeline_parallel.utils import get_micro_batch_size
        from megatron.core.pipeline_parallel.schedules import get_forward_backward_func
        from pytorch_lightning.loops.fetchers import _DataFetcherWrapper

        from nemo.collections.nlp.modules.common.megatron.utils import get_iterator_k_split

=======
>>>>>>> 27cef438
        # Return only batch if batch, batch_idx, dataloder_idx are extracted as a tuple in the previous func
        # call like validation_step otherwise return tuple (in which case dataloader_iter is still a PTL _DataFetcherWrapper object)
        if isinstance(dataloader_iter, _DataFetcherWrapper):
            batch, _, _ = next(dataloader_iter)
        else:
            batch = next(dataloader_iter)

        audio_batch = {k: v for k, v in batch.items() if not k.startswith("text_")}
        text_batch = {k: v for k, v in batch.items() if k.startswith("text_")}

        # TODO(pzelasko): restore this logging once we decide what's the right format for joint text-audio batches
        # log_token_counts = self.cfg.get('log_token_counts', False)
        # if log_token_counts:
        #     token_count_avg = sum(batch['token_count']) / len(batch['token_count'])

        # Note: We want to perform full fwd+bwd separately for each modality,
        #       as it allows us to save GPU memory. Otherwise, we'd have to
        #       hold the activations from one modality in memory while running
        #       forward for the other.
        batch_losses = []
        for batch in (audio_batch, text_batch):
            if not batch:
                continue

            # Pass only torch.Tensor to prevent errors when process get_iterator_k_split()
            batch = {k: v for k, v in batch.items() if isinstance(v, torch.Tensor)}

            # TODO(pzelasko): For the prototype, computing seq_length as a max from both modalities,
            #                 but I feel like this needs larger refactoring
            if 'tokens' in batch and 'text_input_ids' in batch:
                seq_length = max(batch['tokens'].shape[1], batch['text_input_ids'].shape[1])
            elif 'tokens' in batch:
                seq_length = batch['tokens'].shape[1]
            elif 'text_input_ids' in batch:
                seq_length = batch['text_input_ids'].shape[1]
            else:
                seq_length = None  # TODO(pzelasko): not sure if it is even needed ???

            data_iter = get_iterator_k_split(batch, get_num_microbatches())

            # TODO(pzelasko): restore this logging once we decide what's the right format for joint text-audio batches
            # if log_token_counts:
            #     self.log('seq_length_padded', seq_length, prog_bar=True, batch_size=1)
            #     self.log('tokens_avg', token_count_avg, prog_bar=True, sync_dist=True, batch_size=1)

            # handle asynchronous grad reduction
            no_sync_func = None
            grad_sync_func = None
            param_sync_func = None
            if not forward_only and self.with_distributed_adam:
                no_sync_func = partial(
                    self._optimizer.no_sync,
                    greedy_grad_copy=self.megatron_amp_O2,
                )
                grad_sync_func = self.reduce_overlap_gradients
                param_sync_func = self.sync_overlap_parameters

            for module in self.get_model_module_list():
                module.config.no_sync_func = no_sync_func
                module.config.grad_sync_func = grad_sync_func
                module.config.param_sync_func = param_sync_func

            fwd_bwd_function = get_forward_backward_func()

            losses_reduced_per_micro_batch = fwd_bwd_function(
                forward_step_func=self.get_forward_output_and_loss_func(tuning=True, validation_step=forward_only),
                data_iterator=self._make_data_iterator_list(data_iter),
                model=self.model,
                num_microbatches=get_num_microbatches(),
                forward_only=forward_only,
                seq_length=seq_length,
                micro_batch_size=get_micro_batch_size(),
                first_val_step=first_val_step,
            )

            non_loss_tensors = {}
            # only the last stages of the pipeline return losses
            if losses_reduced_per_micro_batch:
                for item in losses_reduced_per_micro_batch:
                    for k, v in item.items():
                        if k != 'avg':
                            av = non_loss_tensors.get(k, [])
                            av.append(v)
                            non_loss_tensors[k] = av
                if (not forward_only) or self.cfg.data.get('validation_drop_last', True):
                    # average loss across micro batches
                    loss_tensors_list = [loss_reduced['avg'] for loss_reduced in losses_reduced_per_micro_batch]
                    loss_tensor = torch.concat(loss_tensors_list)
                    loss_mean = loss_tensor.mean()
                else:
                    # Get the total loss since micro batches sizes are not uniform
                    loss_sum_tensors_list = [
                        loss_sum['loss_sum_and_ub_size']
                        for loss_sum in losses_reduced_per_micro_batch
                        if loss_sum['loss_sum_and_ub_size'][1] > 0
                    ]
                    loss_mean = (
                        torch.vstack(loss_sum_tensors_list).sum(axis=0)
                        if len(loss_sum_tensors_list) > 0
                        else torch.tensor([0.0, 0.0]).cuda()
                    )
            else:
                # we're not on the last pipeline stage so no losses
                if forward_only:
                    loss_mean = []
                else:
                    loss_mean = torch.tensor(0.0).cuda()
            batch_losses.append(loss_mean.unsqueeze(0))

        loss_mean = torch.cat(batch_losses).mean()

        # if forward_only:
        # return loss_mean
        if non_loss_tensors:  # TODO: need a nicer way to do this via inheritance (@adithyare)
            return loss_mean, non_loss_tensors
        else:
            return loss_mean

    def get_forward_output_only_func(self):
        def fwd_output_only_func(dataloader_iter, model):
            batch = next(dataloader_iter)
            extra_arg = {}
            # take the batch produced by prepare_batch_at_step
            (
                tokens,
                input_embeddings,
                attention_mask,
                position_ids,
                set_inference_key_value_memory,
                inference_max_sequence_len,
            ) = batch
            tokens = tokens.cuda()

            if attention_mask is not None:
                attention_mask = attention_mask.cuda()
                attention_mask = attention_mask[0:1]
            if self.mcore_gpt:
                # if first step, then clear KV cache, otherwise reuse inference_paarms
                if set_inference_key_value_memory[0].item():
                    self.inference_params = InferenceParams(
                        max_batch_size=tokens.size(0), max_sequence_length=inference_max_sequence_len[0].item()
                    )
                extra_arg['inference_params'] = self.inference_params
            else:
                extra_arg['set_inference_key_value_memory'] = set_inference_key_value_memory[0].item()
                extra_arg['inference_max_sequence_len'] = inference_max_sequence_len[0].item()

            # Currently for all MCore transformer layer specs causal attention mask
            # is used so we can delegate creating it to MCore/TE and pass None below
            if (
                isinstance(model, MCoreGPTModel)
                or hasattr(model, "module")
                and isinstance(model.module, MCoreGPTModel)
            ):
                attention_mask = None

            if self.megatron_amp_O2:
                input_embeddings = input_embeddings.type(self.model.module.embedding.word_embeddings.weight.dtype)
            output_tensor = model(
                input_ids=None,
                position_ids=None,
                decoder_input=input_embeddings,
                attention_mask=attention_mask,
                **extra_arg,
            )

            # Advance inference sequence offset.
            if self.inference_params:
                # if last stage, then (final) output is [b, s, h], otherwise it's [s, b, h]
                if parallel_state.is_pipeline_last_stage():
                    self.inference_params.sequence_len_offset += output_tensor.size(1)
                else:
                    self.inference_params.sequence_len_offset += output_tensor.size(0)

            def id_func(output_tensor):
                return output_tensor, {'logits': output_tensor}

            return output_tensor, id_func

        return fwd_output_only_func

    def get_forward_output_and_loss_func(self, validation_step=False, tuning=False):
        def fwd_output_and_loss_func(dataloader_iter, model, checkpoint_activations_all_layers=None):
            batch = next(dataloader_iter)

            # Transfer needed data to GPU
            required_keys = set()
            if parallel_state.get_pipeline_model_parallel_world_size() == 1:
                required_keys.update(batch.keys())
            else:
                required_keys.add('attention_mask')
                if parallel_state.is_pipeline_first_stage():
                    required_keys.update(('tokens', 'position_ids'))
                if parallel_state.is_pipeline_last_stage():
                    required_keys.update(('labels', 'loss_mask'))
            if self.get_attention_mask_from_fusion and 'attention_mask' in required_keys:
                required_keys.remove('attention_mask')

            batch = move_to_device(batch, self.device)
            batch = self.get_batch_on_this_context_parallel_rank(batch)

            if not self.mcore_gpt:
                batch['checkpoint_activations_all_layers'] = checkpoint_activations_all_layers

            multimodal_output = self.forward(
                batch, checkpoint_activations_all_layers=checkpoint_activations_all_layers
            )

            def loss_func(multimodal_output):
                # Loss for a micro-batch (ub)
                loss_for_ub = 0

                modality_weights = self.cfg.get("modality_loss_weights")

                for key, (output, loss_mask) in multimodal_output.items():
                    cur_loss = self.loss_func(loss_mask.contiguous(), loss_mask.sum(), output.contiguous())
                    if modality_weights is not None:
                        assert (
                            key in modality_weights
                        ), f"Expected cfg.modality_loss_weights={modality_weights} to contain key {key}"
                        cur_loss = cur_loss * modality_weights[key]
                    loss_for_ub += cur_loss
                    self.log(
                        f'{key}_loss',
                        cur_loss.mean(),
                        prog_bar=True,
                        batch_size=1,
                        rank_zero_only=False,
                    )
                    self.log(
                        f'{key}_batch_size',
                        loss_mask.shape[0],
                        prog_bar=True,
                        batch_size=1,
                        rank_zero_only=False,
                    )

                cp_size = self.cfg.get('context_parallel_size', 1)
                if self.cfg.data.get("return_output_tensors", False):
                    loss_for_ub, q_hs, d_hs, pos_cs, neg_cs, diff_cs = loss_for_ub
                    reduced_loss = average_losses_across_data_parallel_group([loss_for_ub])
                    pos_cs = average_losses_across_data_parallel_group([pos_cs])
                    neg_cs = average_losses_across_data_parallel_group([neg_cs])
                    diff_cs = average_losses_across_data_parallel_group([diff_cs])
                    return (
                        loss_for_ub * cp_size,
                        {
                            'avg': reduced_loss,
                            'query_hs': q_hs,
                            'doc_hs': d_hs,
                            'avg_pos_cs': pos_cs,
                            'avg_neg_cs': neg_cs,
                            'diff_cs': diff_cs,
                        },
                    )
                elif validation_step and not self.cfg.data.get('validation_drop_last', True):
                    num_valid_tokens_in_ub = batch['num_valid_tokens_in_ub']
                    if loss_for_ub.isnan():
                        assert batch['loss_mask'].count_nonzero() == 0, 'Got NaN loss with non-empty input'
                        loss_sum_for_ub = torch.zeros_like(num_valid_tokens_in_ub)
                    else:
                        loss_sum_for_ub = num_valid_tokens_in_ub * loss_for_ub

                    loss_sum_and_ub_size_all_gpu = torch.cat(
                        [
                            loss_sum_for_ub.clone().detach().view(1),
                            torch.tensor([num_valid_tokens_in_ub]).cuda().clone().detach(),
                        ]
                    )
                    # Could potentially reduce num_valid_samples_in_microbatch and use that to aggregate instead of len(self._validation_ds)
                    torch.distributed.all_reduce(
                        loss_sum_and_ub_size_all_gpu, group=parallel_state.get_data_parallel_group()
                    )
                    return loss_for_ub * cp_size, {'loss_sum_and_ub_size': loss_sum_and_ub_size_all_gpu}
                else:
                    reduced_loss = average_losses_across_data_parallel_group([loss_for_ub])
                    return loss_for_ub * cp_size, {'avg': reduced_loss}

            return multimodal_output, loss_func

        return fwd_output_and_loss_func

    def _build_dataset(self, data_cfg, is_train=True):
        return build_speechllm_dataset(self, data_cfg, is_train)

    def build_data_loader(self, dataset, data_cfg, consumed_samples=0, is_predict=False, is_eval=False):
        return build_speechllm_dataloader(dataset, data_cfg, consumed_samples, is_predict=is_predict, is_eval=is_eval)

    @classmethod
    def _modify_audio_encoder_config(cls, gpt_cfg, audio_cfg, speaker_cfg=None):
        """load the ecoder configs from the pretrained audio models and updating the model's config."""
        with open_dict(gpt_cfg):
            use_multi_encoder = gpt_cfg.perception.get("encoders", None) is not None
            if not use_multi_encoder:
                gpt_cfg.perception.preprocessor = audio_cfg.preprocessor
                gpt_cfg.perception.encoder = audio_cfg.encoder
            else:
                for key in gpt_cfg.perception.encoders:
                    model_key = gpt_cfg.perception.encoders[key].get("model_key", "encoder")
                    gpt_cfg.perception.encoders[key]["model"] = audio_cfg[key][model_key]
                    if "preprocessor" in audio_cfg[key]:
                        gpt_cfg.perception.encoders[key]['preprocessor'] = audio_cfg[key].preprocessor
                if speaker_cfg is not None:
                    gpt_cfg.perception.speaker_model.model = speaker_cfg

            gpt_cfg.perception.output_dim = gpt_cfg.hidden_size
            modality_adapter_cfg = gpt_cfg.perception.modality_adapter
            if 'output_dim' in modality_adapter_cfg:
                modality_adapter_cfg.output_dim = gpt_cfg.hidden_size
            if not use_multi_encoder:
                model_dim_key = gpt_cfg.perception.get("model_dim_key", "d_model")
                encoder_dim = get_nested_dict_value(audio_cfg.encoder, model_dim_key)
                input_dim = encoder_dim
                if (
                    gpt_cfg.perception.get('use_multi_layer_feat', False)
                    and gpt_cfg.perception.multi_layer_feat.aggregator.get("mode", "cat") == "cat"
                ):
                    input_dim = encoder_dim * len(gpt_cfg.perception.multi_layer_feat.layer_idx_list)
            else:
                input_dim = 0
                if speaker_cfg is not None:
                    input_dim += speaker_cfg.decoder.emb_sizes
                for enc_cfg in gpt_cfg.perception.encoders.values():
                    encoder_dim = get_nested_dict_value(enc_cfg.model, enc_cfg.get("model_dim_key", "d_model"))
                    if (
                        enc_cfg.get('use_multi_layer_feat', False)
                        and enc_cfg.multi_layer_feat.aggregator.get("mode", "cat") == "cat"
                    ):
                        input_dim += encoder_dim * len(enc_cfg.multi_layer_feat.layer_idx_list)
                    else:
                        input_dim += encoder_dim

            if 'feat_in' in modality_adapter_cfg:
                modality_adapter_cfg.feat_in = input_dim
            elif 'input_dim' in modality_adapter_cfg:
                modality_adapter_cfg.input_dim = input_dim

    @classmethod
    def _modify_config(cls, gpt_cfg, cfg, audio_cfg, add_cfg_to_tree=False, speaker_cfg=None):
        """
        This function modifies the original gpt pre-training config (gpt_cfg) with attributes from the finetuning config (cfg).
        The `add_cfg_to_tree` arg adds `cfg` to the top of the yaml tree which is needed for all `hparams.yaml` files when passed as an arg to `load_from_checkpoint()`.
        """
        OmegaConf.set_struct(gpt_cfg, True)
        OmegaConf.resolve(cfg)
        with open_dict(gpt_cfg):
            # for AudioGPTLoRAModel
            gpt_cfg.target = f"{cls.__module__}.{cls.__name__}"
            gpt_cfg.perception = cfg.model.perception
            # inject audio encoder configs into the target config (gpt_cfg)
            cls._modify_audio_encoder_config(gpt_cfg, audio_cfg, speaker_cfg)

            # inject the sample rate from the audio encoder into the gpt config
            if isinstance(audio_cfg, (ListConfig, list)):
                sample_rate = [_cfg.preprocessor.sample_rate for _cfg in audio_cfg]
                if not all([sr == sample_rate[0] for sr in sample_rate]):
                    raise ValueError("All audio encoders must have the same sample rate.")
                gpt_cfg.data.train_ds.sample_rate = sample_rate[0]
                gpt_cfg.data.validation_ds.sample_rate = sample_rate[0]
            else:
                sample_rate = audio_cfg.preprocessor.sample_rate
                gpt_cfg.data.train_ds.sample_rate = sample_rate
                gpt_cfg.data.validation_ds.sample_rate = sample_rate

            # This is needed when modifying a hparam file directly to load `.ckpt` files.
            # This is not needed to modify the cfg in `.nemo` files.
            if add_cfg_to_tree:
                OmegaConf.resolve(gpt_cfg)
                gpt_cfg.cfg = gpt_cfg

        return gpt_cfg

    @classmethod
    def get_pretraind_audio_model(cls, encoder_cfg: DictConfig) -> ModelPT:
        """load pretrained audio model from a given config"""
        if encoder_cfg.get("_target_", None) is not None:
            encoder_cls = get_class(encoder_cfg.get("_target_"))
        elif encoder_cfg.get("target", None) is not None:
            encoder_cls = get_class(encoder_cfg.get("target"))
        else:
            encoder_cls = ASRModel

        pretrained_model = encoder_cfg.get('pretrained_model', None)
        if pretrained_model is None:
            return None
        if encoder_cls is None:
            raise ValueError(
                f"Must specify a valid encoder class in the via the `_target_` field in the config: {encoder_cfg}"
            )

        if pretrained_model.endswith('.nemo'):
            logging.info(f'Loading pretrained audio model from local file: {pretrained_model}')
            audio_model = encoder_cls.restore_from(pretrained_model, map_location='cpu')
        else:
            logging.info(f'Loading pretrained audio model from NGC: {pretrained_model}')
            audio_model = encoder_cls.from_pretrained(pretrained_model, map_location='cpu')
        return audio_model

    @classmethod
    def get_speaker_model_and_config(cls, cfg):
        """load speaker embedding model and config if present in the config."""
        if 'speaker_model' in cfg.model.perception:
            if cfg.model.get("_target_", None) is not None:
                model_cls = get_class(cfg.model.get("_target_"))
            elif cfg.model.get("target", None) is not None:
                model_cls = get_class(cfg.model.get("target"))
            else:
                model_cls = EncDecSpeakerLabelModel

            speaker_cfg = cfg.model.perception.speaker_model
            if speaker_cfg.get('pretrained_model', None) is not None:
                if speaker_cfg.pretrained_model.endswith('.nemo'):
                    logging.info(f'Loading pretrained speaker model from local file: {speaker_cfg.pretrained_model}')
                    speaker_model = model_cls.restore_from(speaker_cfg.pretrained_model, map_location='cpu')
                else:
                    logging.info(f'Loading pretrained speaker model from NGC: {speaker_cfg.pretrained_model}')
                    speaker_model = model_cls.from_pretrained(speaker_cfg.pretrained_model, map_location='cpu')
                return speaker_model, speaker_model.cfg
            return None, None
        else:
            return None, None

    @classmethod
    def get_audio_encoder_models_and_configs(cls, cfg):
        if 'encoders' in cfg.model.perception:
            audio_encoders = {}
            audio_enc_cfgs = {}
            for key, encoder_cfg in cfg.model.perception.encoders.items():
                audio_encoders[key] = cls.get_pretraind_audio_model(encoder_cfg)
                audio_enc_cfgs[key] = audio_encoders[key].cfg
            return audio_encoders, audio_enc_cfgs
        else:
            pretrained_audio_model = cfg.model.get("pretrained_audio_model", None)
            pretrained_audio_model_class = cfg.model.get(
                "pretrained_audio_model_target", "nemo.collections.asr.models.ASRModel"
            )

            model_class = hydra.utils.get_class(pretrained_audio_model_class)
            if pretrained_audio_model.endswith('.nemo'):
                logging.info(f'Loading pretrained audio model from local file: {pretrained_audio_model}')
                audio_model = model_class.restore_from(pretrained_audio_model, map_location='cpu')
            else:
                logging.info(f'Loading pretrained audio model from NGC: {pretrained_audio_model}')
                audio_model = model_class.from_pretrained(pretrained_audio_model, map_location='cpu')
            return audio_model, audio_model.cfg

    @classmethod
    def load_pretrained_audio_weights(
        cls, cfg, model, audio_model, speaker_model: Optional[EncDecSpeakerLabelModel] = None
    ):
        model.perception.tokenizer = audio_model.tokenizer
        use_multi_encoder = cfg.model.perception.get("encoders", None) is not None
        if not use_multi_encoder:
            if cfg.model.perception.get("use_multi_layer_feat", False):
                model.perception.encoder.encoder.load_state_dict(audio_model.encoder.state_dict(), strict=True)
            else:
                model.perception.encoder.load_state_dict(audio_model.encoder.state_dict(), strict=True)
            logging.info(f'Loaded pretrained audio model weights from {cfg.model.pretrained_audio_model}')
            if cfg.model.get('use_am_tokenizer', False):
                model.tokenizer = audio_model.tokenizer
                logging.info(f'Use AM tokenizer: {audio_model.tokenizer}')
            return model
        else:
            for key, enc_cfg in cfg.model.perception.encoders.items():
                if enc_cfg.get("use_multi_layer_feat", False):
                    model.perception.encoders[key].encoder.load_state_dict(
                        audio_model[key].encoder.state_dict(), strict=True
                    )
                else:
                    model.perception.encoders[key].load_state_dict(audio_model[key].encoder.state_dict(), strict=True)
                logging.info(f'Loaded pretrained audio model weights for {key}')
            if speaker_model is not None:
                model.perception.speaker_model.load_state_dict(speaker_model.state_dict(), strict=True)
                logging.info(f'Loaded pretrained speaker model weights')
            return model

    @classmethod
    def restore_from_pretrained_models(
        cls,
        cfg: Optional[Union[OmegaConf, str]] = None,
        trainer: Optional[Trainer] = None,
    ):
        """
        load pretrained LLM and audio encoders, and maybe add adapters, used for training.
        Args:
            cfg: input yaml config, with trainer, model, exp_manager, etc.
            trainer: trainer object
        """
        if (
            cfg.model.get("pretrained_audio_model", None) is None
            and cfg.model.perception.get("encoders", None) is None
        ):
            raise RuntimeError("PEFT training needs at least one pretrained audio model present.")

        if not cfg.model.restore_from_path:
            raise RuntimeError("PEFT training needs a trained base model present.")

        base_model_cfg = MegatronGPTSFTModel.merge_cfg_with(cfg.model.restore_from_path, cfg)
        audio_model, audio_model_cfg = cls.get_audio_encoder_models_and_configs(cfg)
        speaker_model, speaker_cfg = cls.get_speaker_model_and_config(cfg)
        model_cfg = cls._modify_config(
            base_model_cfg, cfg, audio_model_cfg, add_cfg_to_tree=False, speaker_cfg=speaker_cfg
        )

        # load llm
        model = cls.restore_from(
            restore_path=cfg.model.restore_from_path,
            trainer=trainer,
            override_config_path=model_cfg,
            strict=False,
            map_location="cpu",
        )

        if "peft" in cfg.model:
            peft_cfg_cls = PEFT_CONFIG_MAP[cfg.model.peft.peft_scheme]
            if cfg.model.peft.restore_from_path is not None:
                # initialize peft weights from a checkpoint instead of randomly
                # This is not the same as resume training because optimizer states are not restored.
                logging.info("PEFT Weights will be loaded from", cfg.model.peft.restore_from_path)
                model.load_adapters(cfg.model.peft.restore_from_path, peft_cfg_cls(model_cfg), map_location="cpu")
            elif peft_cfg_cls is not None:
                logging.info("Adding adapter weights to the model for PEFT")
                model.add_adapter(peft_cfg_cls(model_cfg))
            else:
                raise ValueError(f"PEFT scheme not not found in PEFT_CONFIG_MAP: {cfg.model.peft.peft_scheme}")
        else:
            logging.info(f"Running full finetuning since no peft scheme is given.\n{model.summarize()}")

        # load audio model weights
        model = cls.load_pretrained_audio_weights(cfg, model, audio_model, speaker_model)

        if 'inference' in cfg:
            inference_cfg = OmegaConf.to_container(cfg.inference, resolve=True)
            model.set_inference_config(inference_cfg)
        return model

    @classmethod
    def load_audio_encoder_for_inference(cls, cfg: DictConfig, model_cfg: DictConfig, model: ModelPT) -> ModelPT:
        """
        Maybe load audio encoders for inference, if they were not tunable during training.
        Args:
            cfg: inference config
            model_cfg: model config
            model: model object
        Returns:
            model: model object with audio encoder weights loaded
        """
        if model_cfg.freeze_audio_encoder and model_cfg.get("pretrained_audio_model", None) is not None:
            with open_dict(cfg):
                cfg.model.perception = model_cfg.perception

            audio_model, _ = cls.get_audio_encoder_models_and_configs(cfg)
            speaker_model, _ = cls.get_speaker_model_and_config(cfg)
            model = cls.load_pretrained_audio_weights(cfg, model, audio_model, speaker_model)
        return model

    @classmethod
    def merge_inference_cfg(
        cls, cfg: DictConfig, trainer: Trainer, pretrained_model_cfg: DictConfig = None
    ) -> DictConfig:
        """
        Merge the inference config with the model config, used for inference only.
        if no pretrained_model_cfg is given, it will be loaded from the checkpoint specified in cfg.
        Args:
            cfg: inference config
            trainer: trainer object
            pretrained_model_cfg: a pre-loaded SpeechLLM model config
        Returns:
            model_cfg: merged model config
        """
        if pretrained_model_cfg:
            model_cfg = pretrained_model_cfg
        elif cfg.model.peft.restore_from_path or cfg.model.peft.restore_from_ckpt.checkpoint_dir:
            if cfg.model.peft.restore_from_path and cfg.model.peft.restore_from_path.endswith(".nemo"):
                model_cfg = ModularAudioGPTModel.restore_from(
                    restore_path=cfg.model.peft.restore_from_path,
                    trainer=trainer,
                    return_config=True,
                )
            elif cfg.model.peft.restore_from_hparams_path:  # not a .nemo model we expect a hparams.yaml file
                model_cfg = OmegaConf.to_container(OmegaConf.load(cfg.model.peft.restore_from_hparams_path).cfg)
                model_cfg = OmegaConf.create(model_cfg)
                # extract dict inside cfg key and convert it to DictConfig
                # this allows interpolation to work the same way as config from the .restore_from method
            else:
                raise RuntimeError(
                    "This script requires a .nemo peft model or path to hparams.yaml (and a ckpt path)."
                )
        else:
            model_cfg = MegatronGPTSFTModel.restore_from(
                restore_path=cfg.model.restore_from_path,
                trainer=trainer,
                return_config=True,
            )
        # overwrite pretrained_audio_model if there
        if hasattr(cfg.model, "pretrained_audio_model"):
            model_cfg.pretrained_audio_model = cfg.model.pretrained_audio_model
        if hasattr(model_cfg, 'peft') and model_cfg.peft.peft_scheme not in [None, 'none']:
            # before PEFT migrates to distributed ckpt, eval must use same TP/PP as training
            for p in ['tensor_model_parallel_size', 'pipeline_model_parallel_size']:
                assert model_cfg.get(p) == cfg.model.get(
                    p
                ), f"PEFT evaluation {p} ({cfg.model.get(p)}) must equal training {p} ({model_cfg.get(p)})"

        with open_dict(model_cfg):
            # to be compatible with old checkpoints
            if "context_key" not in model_cfg.data.train_ds or "answer_key" not in model_cfg.data.train_ds:
                model_cfg.data.train_ds.context_key = "question"
                model_cfg.data.train_ds.answer_key = "answer"

            # update the model config of the trained model with params we want to set at inference time.
            model_cfg.precision = cfg.trainer.precision
            for key, val in cfg.model.items():
                if key != 'data' and key != 'peft':
                    model_cfg[key] = val
            model_cfg.data.test_ds = cfg.model.data.test_ds

        with open_dict(cfg):
            if model_cfg.data.test_ds is not None:
                cfg.inference.add_BOS = model_cfg.data.test_ds.get("add_BOS", False)
                cfg.inference.tokens_to_generate = model_cfg.data.test_ds.get("tokens_to_generate", 1)

        model_cfg.megatron_amp_O2 = False  # always evaluate with O1
        return model_cfg

    @classmethod
    def load_adapters_for_inference(cls, cfg: DictConfig, model_cfg: DictConfig, model: ModelPT) -> ModelPT:
        if cfg.model.peft.restore_from_path:
            if '\\' in cfg.model.peft.restore_from_path:
                cfg.model.peft.restore_from_path = cfg.model.peft.restore_from_path.replace('\\', '')
            if "peft" in model_cfg and 'peft_scheme' in model_cfg.peft:
                peft_cfg_cls = PEFT_CONFIG_MAP[model_cfg.peft.peft_scheme]
                model.load_adapters(cfg.model.peft.restore_from_path, peft_cfg_cls(model_cfg), map_location="cpu")
            else:
                torch_state_dict = torch.load(cfg.model.peft.restore_from_path)['state_dict']
                model.load_state_dict(torch_state_dict, strict=False)
        elif cfg.model.peft.restore_from_ckpt.checkpoint_dir and cfg.model.peft.restore_from_ckpt.checkpoint_name:
            checkpoint_path = os.path.join(
                cfg.model.peft.restore_from_ckpt.checkpoint_dir, cfg.model.peft.restore_from_ckpt.checkpoint_name
            )
            # checkpoint_path is a dir in case of distributed checkpointing
            if not os.path.isdir(checkpoint_path):
                # legacy checkpoint needs model parallel rank injection
                checkpoint_path = inject_model_parallel_rank(
                    os.path.join(
                        cfg.model.peft.restore_from_ckpt.checkpoint_dir,
                        cfg.model.peft.restore_from_ckpt.checkpoint_name,
                    )
                )
                if "peft" in model_cfg:
                    peft_cfg_cls = PEFT_CONFIG_MAP[cfg.model.peft.peft_scheme]
                    model.load_adapters(checkpoint_path, peft_cfgs=peft_cfg_cls(model_cfg), map_location="cpu")
                else:
                    model.load_state_dict(torch.load(checkpoint_path), strict=False)
            else:
                raise NotImplementedError("distributed checkpointing of PEFT weights is not supported")
        elif model_cfg.peft.get("peft_scheme", None):
            # special case for loading a complete speechllm checkpoint in nemo format
            peft_cfg_cls = PEFT_CONFIG_MAP[model_cfg.peft.peft_scheme]
            model.load_adapters(cfg.model.restore_from_path, peft_cfg_cls(model_cfg), map_location="cpu")
        return model

    def _build_vocab(self):
        """
        Manipulate vocabulary (e.g., pad vocabulary for increased performance)/
        """
        if self._cfg.get('override_vocab_size', None) is not None:
            self.padded_vocab_size = self._cfg.override_vocab_size
        else:
            self.padded_vocab_size = self._vocab_size_with_padding(
                orig_vocab_size=self.tokenizer.vocab_size,
                make_vocab_size_divisible_by=self._cfg.get('make_vocab_size_divisible_by', 128),
                tensor_model_parallel_size=self._cfg.get('tensor_model_parallel_size', 1),
            )

    def state_dict(self, destination=None, prefix=None, keep_vars=False):
        """
        Overwrite the state_dict method to include only the trainable parameters.
        """
        if self.setup_complete and self.trainer.state.fn == "fit":
            # Once setup is complete we only need adapter and perception model.
            if self.cfg.freeze_llm and self.cfg.get("peft", None) is not None:
                return_state_dict = self.get_peft_state_dict()
            elif not self.cfg.freeze_llm:
                return_state_dict = self.model.state_dict(prefix="model.")
            else:
                return_state_dict = {}

            state_dict = self.perception.state_dict(prefix="perception.")
            if self.cfg.freeze_audio_encoder:
                state_dict = {k: v for k, v in state_dict.items() if not k.startswith("perception.encoder.")}

            return_state_dict.update(state_dict)
            state_dict = self.perception.state_dict(prefix="perception.")
            return_state_dict.update(state_dict)
            return return_state_dict
        elif self.setup_complete and self.trainer.state.fn != "fit":
            # used to save the whole model as a nemo file
            return_state_dict = self.model.state_dict(prefix="model.")
            state_dict = self.perception.state_dict(prefix="perception.")
            return_state_dict.update(state_dict)
            return return_state_dict
        else:
            # we want all the params with the same keys as calling self.state_dict()
            # but we can't call self.state_dict() here as it would be a recursive call.
            # so we call self.model.state_dict(prefix="model.") which will return all the keys and params same as calling self.state_dict()
            if not self.cfg.freeze_llm:
                return_state_dict = self.model.state_dict(prefix="model.")
            else:
                return_state_dict = {}
            state_dict = self.perception.state_dict(prefix="perception.")
            if self.cfg.freeze_audio_encoder:
                state_dict = {k: v for k, v in state_dict.items() if not k.startswith("perception.encoder.")}
            return_state_dict.update(state_dict)
            return return_state_dict

    def load_state_dict(self, state_dict, strict: bool = True):
        if not self.setup_complete:
            if self.cfg.get('override_vocab_size', False):
                exclude_list = [
                    "model.language_model.embedding.word_embeddings.weight",
                    "model.language_model.output_layer.weight",
                ]
            else:
                exclude_list = []
            state_dict = {k: v for k, v in state_dict.items() if k not in exclude_list}
        else:
            strict = False

        if len(state_dict) == 0:
            return  # checkpoint is loaded in on_load_checkpoint()
        if self.use_peft and self.setup_complete:
            # at this stage only adapter params will appear in the state_dict arg
            # so we only update those while the rest of the model is frozen.
            # setting strict=False will ignore the missing keys (which are not being updated anyway)
            # explicitly check if state_dict.keys matches all the expected self.adapter_keys since we don't have the
            # safety in strict=True anymore.
            if not self.ptuning_only_and_non_first_stage:
                if set(state_dict.keys()) != self.adapter_keys.union(self.tunable_base_param_keys):
                    logging.warning(
                        f"Unexpected keys found in state_dict: {set(state_dict.keys()) - self.adapter_keys.union(self.tunable_base_param_keys)}, missing keys in state_dict: {self.adapter_keys.union(self.tunable_base_param_keys) - set(state_dict.keys())}"
                    )
                super(MegatronGPTModel, self).load_state_dict(state_dict, strict=False)
        else:
            super(MegatronGPTModel, self).load_state_dict(state_dict, strict=strict)

    def on_load_checkpoint(self, checkpoint) -> None:
        """LightningModule hook:
        https://pytorch-lightning.readthedocs.io/en/stable/common/lightning_module.html#on-load-checkpoint
        """
        checkpoint_state_dict = checkpoint['state_dict']
        self.load_state_dict(checkpoint_state_dict, strict=False)

    def setup_metric(self, data_cfg):
        metric_name = "exact_string_match"
        if not hasattr(data_cfg, "metric"):
            metric = MetricStringToTorchMetric["exact_string_match"]
        else:
            if not hasattr(data_cfg.metric, "name"):
                raise ValueError("Metric name is not provided in the metric config.")
            if data_cfg.metric.name == "loss":
                return None, "loss"
            if data_cfg.metric.name not in MetricStringToTorchMetric:
                raise KeyError(
                    f"{data_cfg.metric.name} is not supported. List of supported metrics: {MetricStringToTorchMetric.keys()}"
                )
            if data_cfg.metric.name in self._metrics_require_string2category_map:
                if data_cfg.metric.average is None:
                    raise ValueError(
                        f"{data_cfg.metric.name} requires specifying whether you want to compute a micro or macro average. Found None."
                    )
            if (
                data_cfg.metric.get('labels_are_strings', False)
                and data_cfg.metric.name in self._metrics_require_string2category_map
            ):
                if data_cfg.metric.num_classes is None:
                    raise ValueError(
                        "Number of classes is not provided in the metric section within the data config. "
                        f"Please provide the number of classes in the data config to use the {data_cfg.metric.name} metric."
                    )
                if data_cfg.metric.get('class_labels', None) is None or not isinstance(
                    data_cfg.metric.get('class_labels', None), ListConfig
                ):
                    raise ValueError(
                        "Class labels are not provided properly in the metric section witnin the data config. "
                        f"Please provide the class labels as a list of strings in the data config to use the {data_cfg.metric.name} metric."
                    )
                if len(data_cfg.metric.get('class_labels', None)) != data_cfg.metric.num_classes:
                    raise ValueError(
                        f"Number of class labels {len(data_cfg.metric.get('class_labels', None))} does not match `num_classes` : {data_cfg.metric.num_classes}"
                    )

            metric_name = data_cfg.metric.name
            metric_cls = MetricStringToTorchMetric[metric_name]
            if metric_name not in TextMetricsSet:
                metric = [metric_cls(**data_cfg.metric)]
            else:
                metric = [metric_cls()]
        return metric, metric_name

    def inference_step(self, dataloader_iter, mode):
        """
        Used for validation and test steps, added postprocessing after calling self.predict_step().
        """
        # Evaluation of multimodal data follows the same pattern as training except predict_step
        batch, batch_idx, dataloader_idx = next(dataloader_iter)
        data_cfg = self.cfg.data.validation_ds if mode == 'validation' else self.cfg.data.test_ds
        self._reconfigure_and_process_inference_batch(batch, data_cfg)
        # Meta data from dataset
        metadata = batch.get('metadata', [{}] * len(batch['tokens']))
        loss = super(MegatronGPTSFTModel, self).validation_step(itertools.chain([batch]), dataloader_idx)

        # We need _inference_config to get generation params
        # add_BOS and tokens_to_generate are set in dataset
        if self.get_inference_config() is None:
            logging.warning(f'inference_config is not set. Use default: {default_inference_config}')
            self.set_inference_config(inference_config=default_inference_config)
        self._inference_config['add_BOS'] = data_cfg.add_bos
        self._inference_config['tokens_to_generate'] = data_cfg.get('tokens_to_generate')

        output = self.predict_step(batch, batch_idx, dataloader_idx)

        inputs_text = [self.tokenizer.ids_to_text(c.tolist()) for c in batch['contexts']]
        labels_text = [self.tokenizer.ids_to_text(a.tolist()) for a in batch['answers']]
        preds_text = [
            self.tokenizer.ids_to_text(t[l.item() :][: data_cfg.get('tokens_to_generate')])
            for t, l in zip(output['token_ids'], batch['context_lengths'])
        ]

        if data_cfg.get("end_string", None):
            # sometimes data_cfg.end_string != self.tokenizer.ids_to_text(self.tokenizer.text_to_ids(data_cfg.end_string))
            # for example when data_cfg.end_string = "<end>", the end_string_re will start with " ?? "
            end_string_re = self.tokenizer.ids_to_text(self.tokenizer.text_to_ids(data_cfg.end_string))
            preds_text_cleaned = []
            labels_text_cleaned = []
            for p, l in zip(preds_text, labels_text):
                # remove end_string from the end of the string
                for es in [end_string_re, data_cfg.end_string]:
                    if p.endswith(es):
                        p = p[: -len(es)].strip()
                    if l.endswith(es):
                        l = l[: -len(es)].strip()
                preds_text_cleaned.append(p)
                labels_text_cleaned.append(l)
            preds_text = preds_text_cleaned
            labels_text = labels_text_cleaned

        if data_cfg.get("remove_text_pc", False):
            preds_text = [remove_punctuations(p.lower(), data_cfg.get("punctuations", None)) for p in preds_text]
            labels_text = [remove_punctuations(l.lower(), data_cfg.get("punctuations", None)) for l in labels_text]

        strategy_args = self.get_inference_config()
        if 'waitk_lagging' in strategy_args:
            context_lengths = batch['context_lengths']
            assert torch.equal(context_lengths, torch.ones_like(context_lengths) * context_lengths[0])
            predicted_token_ids = [i[context_lengths[0].item() :] for i in output['token_ids']]
            metadata = compute_waitk_lagging(
                batch, predicted_token_ids, metadata, labels_text, strategy_args, self.tokenizer
            )

        if data_cfg.get("log_every_n_steps", None) is not None:
            if batch_idx % data_cfg.log_every_n_steps == 0:
                logging.info(f"Input: `{inputs_text[0]}`")
                logging.info(f"Label: `{labels_text[0]}`")
                logging.info(f"Pred: `{preds_text[0]}`")

        # if loss is nan, print the input, label and pred
        if loss.isnan():
            logging.info("++++++++++++++ NaN loss detected ++++++++++++++")
            for i in range(len(inputs_text)):
                logging.info(f"Input: `{inputs_text[i]}`")
                logging.info(f"Label: `{labels_text[i]}`")
                logging.info(f"Pred: `{preds_text[i]}`")
            logging.info("++++++++++++++++++++++++++++++++++++++++++++++++")

        outputs = {
            'loss': loss,
            'preds': preds_text,  # [str]
            'labels': labels_text,  # [str]
            'inputs': inputs_text,  # [str]
            'metadata': metadata,  # [dict]
        }

        if mode == 'validation':
            if len(self._validation_dl) > 1:
                # super().validation_step appends just loss to self.validation_step_outputs, replace the last appended loss with the outputs dict
                self.validation_step_outputs[dataloader_idx][-1] = outputs
            else:
                # super().validation_step appends just loss to self.validation_step_outputs, replace the last appended loss with the outputs dict
                self.validation_step_outputs[-1] = outputs
        else:
            if len(self._test_dl) > 1:
                self.test_step_outputs[dataloader_idx][-1] = outputs
            else:
                self.test_step_outputs[-1] = outputs
        return outputs

    def predict_step(self, batch: dict, batch_idx: int, dataloader_idx: Optional[int] = None):
        """
        Used to get LLM predictions for validation and test steps based on the given inference config.
        """
        # TODO: we expect only one modality in each batch of inference. In lhotse, can we specify a list of datasets which only have one modality either audio-text or text-only?
        # TODO: support text-only part of mini-batch
        # the following supports STT (audio-text) inference

        inference_config = self.get_inference_config()
        if inference_config is not None:
            # need to overwrite some configuration, make it immutable
            inference_config = inference_config.copy()
        else:
            self.set_inference_config(inference_config=default_inference_config)
            logging.warning(f'inference_config is not set. Use default: {default_inference_config}')
            inference_config = self.get_inference_config()

        if self.cfg.data.get('end_string', None):
            inference_config['end_strings'] = [self.cfg.data.end_string]

        global_batch_size_per_gpu = batch['tokens'].size(0)
        num_micro_batches_before_decode = get_num_microbatches()

        compute_logprob = inference_config.get('compute_logprob', False)
        if compute_logprob:
            inference_config['inputs'] = batch
            inference_config['tokens_to_generate'] = 1
            inference_config['all_probs'] = True
            inference_config["add_BOS"] = False
            inference_config['greedy'] = True
            response = generate(self, **inference_config)
            response = get_computeprob_response(self.tokenizer, response, batch)
        else:
            # for megatron_gpt_eval.py
            if isinstance(batch, list):
                inference_config['inputs'] = batch
            elif 'num_audios' in batch:
                # peft_eval.py
                inference_config['inputs'] = (
                    batch['contexts'].cuda(),
                    batch['context_lengths'].cuda(),
                    batch['audio_signal'].cuda(),
                    batch['audio_signal_length'].cuda(),
                    batch['num_audios'].cuda(),
                    batch['context_start_idx'],
                )
            else:
                # peft_eval.py
                inference_config['inputs'] = (
                    batch['contexts'].cuda(),
                    batch['context_lengths'].cuda(),
                    batch['audio_signal'].cuda(),
                    batch['audio_signal_length'].cuda(),
                )
            response = generate(self, **inference_config)

        app_state = AppState()
        reconfigure_num_microbatches_calculator(
            rank=app_state.global_rank,
            rampup_batch_size=None,
            global_batch_size=global_batch_size_per_gpu * parallel_state.get_data_parallel_world_size(),
            micro_batch_size=global_batch_size_per_gpu // num_micro_batches_before_decode,
            data_parallel_size=parallel_state.get_data_parallel_world_size(),
        )

        # add audio offsets to context lengths for properly decoding only the response
        batch['context_lengths'] = batch['context_lengths'].cuda() + response['audio_feat_lens']

        return response

    def inference_epoch_end(self, outputs, mode, data_cfg):
        # Parent class will handle logging of the loss.
        if not outputs or (all([not x for x in outputs])):
            return None

        if isinstance(outputs[0], dict):
            outputs = [outputs]

        averaged_loss = []
        averaged_metric = []
        # Log metrics for each provided validation/test dataset.
        for dataloader_idx, output in enumerate(outputs):
            if len(output) == 0:
                logging.warning(f"Empty output for dataloader_idx: {dataloader_idx}")
                continue
            # Expand on_validation_epoch_end from parent class MegatronGPTModel as on_validation_epoch_end doesnt take outputs arg
            loss_vals = [x['loss'] for x in output]
            if parallel_state.is_pipeline_last_stage():
                # only the last pipeline parallel stages return loss with their batch size
                if self.cfg.data.get('validation_drop_last', True):
                    loss = torch.stack(loss_vals).mean()
                else:
                    # Compute the avg loss by total_loss across all samples / total number of samples
                    total_loss_and_total_samples = torch.vstack(loss_vals).sum(axis=0)
                    avg_loss = total_loss_and_total_samples[0] / total_loss_and_total_samples[1]
                    loss = avg_loss.type(torch.float32).cuda()
            else:
                loss = torch.tensor(0.0, dtype=torch.float32).cuda()

            # we can only log on one rank if it is rank zero so we broadcast from last rank
            torch.distributed.broadcast(loss, get_last_rank())

            self.log('val_loss', loss, prog_bar=True, rank_zero_only=True, batch_size=1, sync_dist=True)

            # Determine the key used to log the loss based on the user provided name of the dataset or the dataloader index.
            loss_log_key = self._determine_log_key(data_cfg, dataloader_idx, "loss", mode)
            self.log(loss_log_key, loss, batch_size=1)
            averaged_loss.append(loss)

            # Gather the outputs object from all data parallel ranks since we are using the DistributedSampler which splits data across DDP ranks.
            gathered_outputs = [None for _ in range(parallel_state.get_data_parallel_world_size())]
            torch.distributed.all_gather_object(
                gathered_outputs,
                [
                    {'preds': x['preds'], 'labels': x['labels'], 'inputs': x['inputs'], 'metadata': x['metadata']}
                    for x in output
                ],
                group=parallel_state.get_data_parallel_group(),
            )

            # Remove duplicate examples due to distributed sampler.
            inp_label_set = set()
            deduplicated_outputs = {
                'preds': [],
                'labels': [],
                'inputs': [],
                'metadata': [],
            }
            total_size = 0
            for rank in range(0, parallel_state.get_data_parallel_world_size()):
                for batch in gathered_outputs[rank]:
                    for pred, label, input, metadata in zip(
                        batch['preds'], batch['labels'], batch['inputs'], batch['metadata']
                    ):
                        key = input + label + str(metadata)
                        total_size += 1
                        if key not in inp_label_set:
                            inp_label_set.add(key)
                            deduplicated_outputs['preds'].append(pred)
                            deduplicated_outputs['labels'].append(label)
                            deduplicated_outputs['inputs'].append(input)
                            deduplicated_outputs['metadata'].append(metadata)

            # Compute metric score
            metric_name = self.val_metric_name if mode == 'validation' else self.test_metric_name
            metric_label_key = self.val_metric_label_key if mode == 'validation' else self.test_metric_label_key
            if metric_name != 'loss':
                metric_log_key = self._determine_log_key(data_cfg, dataloader_idx, metric_name, mode)
                metric_fn = self.val_metric[0] if mode == 'validation' else self.test_metric[0]
                if metric_label_key in deduplicated_outputs['metadata'][0]:
                    labels = [m[metric_label_key] for m in deduplicated_outputs['metadata']]
                else:
                    labels = deduplicated_outputs['labels']

                # sacrebleu.corpus_bleu is commonly used which does not share
                # the same interface as other metrics. We handle it separately.
                if metric_name == 'bleu':
                    metric_result = torch.Tensor(
                        [sacrebleu.corpus_bleu(deduplicated_outputs['preds'], [labels]).score]
                    ).to(self.device)
                else:
                    for pred, label in zip(deduplicated_outputs['preds'], labels):
                        _ = metric_fn(pred, label)

                    metric_result = metric_fn.compute()

                if metric_name == 'rouge':
                    for k, v in metric_result.items():
                        if 'fmeasure' in k:
                            self.log(metric_log_key + f'_{k}', v.item(), sync_dist=True, batch_size=1)
                            logging.info(f"{mode} {metric_name} {k}: {v.item()}")
                    metric_result = metric_result['rouge1_fmeasure']
                else:
                    self.log(metric_log_key, metric_result.item(), sync_dist=True, batch_size=1)
                    logging.info(f"{mode} {metric_name}: {metric_result.item()}")

                metric_fn.reset()
                averaged_metric.append(metric_result)

            # Write predictions to file
            if self.global_rank == 0 and data_cfg.get("write_predictions_to_file", False):
                logging.info(
                    f"Total deduplicated inference data size: {total_size} to {len(deduplicated_outputs['inputs'])}"
                )

                # Check if the user provided a prefix path to the file(s) they want to write.
                if not hasattr(data_cfg, "output_file_path_prefix") or data_cfg.output_file_path_prefix is None:
                    raise ValueError(
                        f"Cannot write predictions to file when output_file_path_prefix is not set or present in the yaml config file."
                    )
                filename_log_key = self._determine_log_key(data_cfg, dataloader_idx, None, mode)
                output_dir = data_cfg.get("output_dir", "./")
                self.write_predictions_to_file(
                    deduplicated_outputs, f"{data_cfg.output_file_path_prefix}_{filename_log_key}", output_dir
                )

            torch.distributed.barrier(group=parallel_state.get_data_parallel_group())
            outputs[dataloader_idx].clear()  # free memory

        # Logging of the averaged metrics:
        averaged_loss = sum(averaged_loss) / len(averaged_loss)
        averaged_metric = sum(averaged_metric) / len(averaged_metric) if len(averaged_metric) > 0 else None
        averaged_loss = averaged_loss.to(self.device)
        if averaged_metric is not None:
            averaged_metric = averaged_metric.to(self.device)

        # Handle case where metrics can be nan or inf. This can break checkpoint save/load.
        if averaged_metric is not None and (torch.isinf(averaged_metric) or torch.isnan(averaged_metric)):
            app_state = AppState()
            monitor_mode = app_state.checkpoint_callback_params.mode
            assert monitor_mode in ['min', 'max']
            averaged_metric = 0.0 if monitor_mode == 'max' else 1e5

        if mode == 'validation':
            self.log("validation_loss", averaged_loss, batch_size=1, sync_dist=True)
            if averaged_metric is not None:
                self.log(f"validation_{self.val_metric_name}", averaged_metric, sync_dist=True, batch_size=1)
        elif mode == 'test':
            self.log("test_loss", averaged_loss, batch_size=1, sync_dist=True)
            if averaged_metric is not None:
                self.log(f"test_{self.test_metric_name}", averaged_metric, sync_dist=True, batch_size=1)

        # Merge the functionality of previous on_inference_epoch_end() within inference_epoch_end() func here
        app_state = AppState()
        self._restore_activation_checkpointing_args()
        if hasattr(self, "_train_ds"):
            reconfigure_num_microbatches_calculator(
                rank=app_state.global_rank,
                rampup_batch_size=None,
                global_batch_size=self.cfg.data.train_ds.global_batch_size,
                micro_batch_size=self.cfg.data.train_ds.micro_batch_size,
                data_parallel_size=parallel_state.get_data_parallel_world_size(),
            )
        # When running `trainer.validate()`, the training dataset is not available.
        else:
            logging.warning('No training data found, reconfiguring microbatches based on validation batch sizes.')
            reconfigure_num_microbatches_calculator(
                rank=app_state.global_rank,
                rampup_batch_size=None,
                global_batch_size=data_cfg.global_batch_size,
                micro_batch_size=data_cfg.micro_batch_size,
                data_parallel_size=parallel_state.get_data_parallel_world_size(),
            )

        return averaged_loss, averaged_metric

    # consistent with speech models
    @rank_zero_only
    def write_predictions_to_file(self, outputs, output_file_path_prefix, output_dir):
        os.makedirs(output_dir, exist_ok=True)
        output_file_path = output_file_path_prefix + "_inputs_preds_labels.jsonl"
        output_file_path = os.path.join(output_dir, output_file_path)
        with open(output_file_path, "w") as f_json:
            assert (
                len(outputs['inputs']) == len(outputs['preds']) == len(outputs['labels']) == len(outputs['metadata'])
            )
            for i, p, l, m in zip(outputs['inputs'], outputs['preds'], outputs['labels'], outputs['metadata']):
                json_string = {'input': i, 'pred_text': p, 'text': l}
                for k, v in m.items():
                    if k not in json_string:
                        json_string[k] = v
                f_json.write(json.dumps(json_string) + '\n')

        logging.info(f'Predictions saved to {output_file_path}')

    def setup_eval_dataloader(self, datasets, data_cfg):
        dataloaders = []
        if not isinstance(datasets, list):
            return self.build_data_loader(dataset=datasets, data_cfg=data_cfg, consumed_samples=0, is_eval=True)
        for dataset in datasets:
            eval_dl = self.build_data_loader(dataset=dataset, data_cfg=data_cfg, consumed_samples=0, is_eval=True)
            dataloaders.append(eval_dl)
        return dataloaders

    def setup_predict_dataloader(self, data_cfg):
        datasets = self._build_dataset(data_cfg, False)
        dataloaders = []
        if not isinstance(datasets, list):
            return self.build_data_loader(dataset=datasets, data_cfg=data_cfg, consumed_samples=0, is_predict=True)
        for dataset in datasets:
            eval_dl = self.build_data_loader(dataset=dataset, data_cfg=data_cfg, consumed_samples=0, is_predict=True)
            dataloaders.append(eval_dl)
        return dataloaders

    def sharded_state_dict(self, prefix: str = ''):
        """
        Force None for the parent class's sharded_state_dict() method if setup is complete.
        """
        if self.setup_complete:
            return None
        else:
            return super().sharded_state_dict(prefix=prefix)

    def maybe_build_test(self):
        # overwrite the parent class's maybe_build_test() method in MegatronGPTModel
        if hasattr(self.cfg.data, 'test_ds'):
            logging.info('Building test datasets...')
            # Wrap this in a list since the general finetuning parent class supports multi-validation.
            self._test_ds = self._build_dataset(self.cfg.data.test_ds, is_train=False)
        return

    def maybe_setup_test(self):
        # overwrite the parent class's maybe_build_test() method in MegatronGPTModel
        if hasattr(self.cfg.data, 'test_ds'):
            self._test_dl = self.setup_eval_dataloader(self._test_ds, self.cfg.data.test_ds)
        return

    def build_train_valid_test_datasets(self, stage):
        if stage != 'test':
            logging.info('Building validation datasets.')
            # Wrap this in a list since the general finetuning parent class supports multi-validation.
            self._validation_ds = self._build_dataset(self.cfg.data.validation_ds, is_train=False)

        if stage != 'validate':
            self.maybe_build_test()

        if stage == 'validate' or stage == 'test':
            return
        logging.info('Building training datasets.')
        self._train_ds = self._build_dataset(self.cfg.data.train_ds)

    @classmethod
    def list_available_models(cls) -> Optional[PretrainedModelInfo]:
        """
        This method returns a list of pre-trained model which can be instantiated directly from NVIDIA's NGC cloud.

        Returns:
            List of available pre-trained models.
        """
        results = []

        model = PretrainedModelInfo(
            pretrained_model_name="speechllm_fc_llama2_7b",
            description="For details about this model, please visit https://ngc.nvidia.com/catalog/models/nvidia/nemo/speechllm_fc_llama2_7b",
            location="https://api.ngc.nvidia.com/v2/models/nvidia/nemo/speechllm_fc_llama2_7b/versions/1.23.1/files/speechllm_fc_llama2_7b.nemo",
        )
        results.append(model)
        return results

    def configure_sharded_model(self):
        """Modified version from MegatronBaseModel.

        1. exclude self.model.embedding
        2. include speech encoder and modality adapter.
        """

        def find_frozen_submodules(model):
            frozen_submodules = []
            frozen_submodule_names = []
            for name, module in model.named_modules():
                if (
                    isinstance(module, torch.nn.Module)
                    and list(module.parameters())
                    and all(not param.requires_grad for param in module.parameters())
                ):
                    frozen_submodule_names.append(name)
                    frozen_submodules.append(module)
            return frozen_submodule_names, frozen_submodules

        if self.use_fsdp:
            """Top-evel FSDP model sharding"""
            # Shard the top-level model hierarchically. We shard the strategy-unwrapped model not
            # to lose the structure of non-FSDP wrapped parameters (e.g, embedding)
            # TODO: Currently the main parameter data type is kept in fp32 (when O2=False). This needs to be
            # extended to support lower precision main parameters.
            frozen_submodule_names, frozen_submodules = find_frozen_submodules(self.model)
            self.trainer.strategy.kwargs['ignored_states'] = frozen_submodules
            # Exclude embedding layer to avoid errors in inject_perception_input
            self.trainer.strategy.kwargs['ignored_states'].append(self.model.embedding)
            # FSDP requires uniform status of require_grads
            # Diffusion models like SD has frozen parts and needs to be added to 'ignored_states' from sharding for FSDP to work
            self.model = self.trainer.strategy._setup_model(self.model)
            # Move the CPU-initialized model (with `use_cpu_initialization=True`) to GPU, which is to avoid
            # out-of-memory carash before sharding. In case of GPU-initialized model, this is no-op.
            self.model = self.model.cuda(torch.cuda.current_device())

            # Shard perception module
            frozen_submodule_names, frozen_submodules = find_frozen_submodules(self.perception)
            self.trainer.strategy.kwargs['ignored_states'].extend(frozen_submodules)
            self.perception = self.trainer.strategy._setup_model(self.perception)
            self.perception = self.perception.cuda(torch.cuda.current_device())


class CrossAttendModularAudioGPTModel(ModularAudioGPTModel):
    """Modularized speech GPT model."""

    def prepare_llm_input(self, audio_batch, **kwargs):

        input_signal = audio_batch['audio_signal']
        input_signal_length = audio_batch['audio_signal_length']

        input_ids, input_length, labels, loss_mask = (
            audio_batch['tokens'],
            audio_batch['tokens_length'],
            audio_batch['labels'],
            audio_batch['loss_mask'],
        )

        num_audios = audio_batch.get("num_audios", None)
        if num_audios is not None:
            raise ValueError("num_audios is not supported.")

        if self.cfg.get('megatron_amp_O2', False):
            base_module = self.model.module
        else:
            base_module = self.model
        lm_embedding = (
            base_module.language_model.embedding if hasattr(base_module, 'language_model') else base_module.embedding
        )
        # [b, t, c]
        encoded, encoded_len = self.perception(
            input_signal=input_signal,
            input_signal_length=input_signal_length,
            processed_signal=None,
            processed_signal_length=None,
        )
        input_embeds = self._get_text_embeddings(input_ids, None).transpose(0, 1)
        if self.get_inference_config() is None or 'waitk_lagging' not in self.get_inference_config():
            encoder_input, extra_outputs = self.perception_cross_attn(
                encoded,
                encoded_len,
                input_embeds,
                input_lengths=input_length,
                return_mems=True,
            )
        else:  # am xattn only in answer emb, used in waitk training/eval/inference
            # empty fixed feature for attention masking
            encoded = torch.cat([encoded, torch.zeros_like(encoded[:, :1])], dim=1)
            # b l t
            b, l, _ = input_embeds.shape
            t = encoded.shape[1]
            NEG_INF = -10000.0
            if (
                hasattr(self.cfg, 'streaming')
                and self.cfg.streaming is not None
                and self.cfg.streaming.get('waitk_lagging_max', 0) > 0
            ):
                # sample waitk in training and eval stage
                waitk_lagging_max = self.cfg.streaming.waitk_lagging_max
                waitk_lagging_min = self.cfg.streaming.get('waitk_lagging_min', 1)
                if 'pre_decision_ratio' in kwargs:
                    pre_decision_ratio = kwargs['pre_decision_ratio']
                else:
                    pre_decision_ratio = self.cfg.streaming.get('pre_decision_ratio', 8)
            else:  # w/o waitk sampling, still train/eval w/ am xattn only in answer emb
                waitk_lagging_max = 2  # temp
                waitk_lagging_min = 1
                if 'pre_decision_ratio' in kwargs:
                    pre_decision_ratio = kwargs['pre_decision_ratio']
                else:
                    pre_decision_ratio = 10000  # non streaming
            enc_dec_attn_mask = torch.zeros([b, l, t], device=input_length.device)
            for i in range(b):
                if 'waitk_lagging' in kwargs:
                    waitk_lagging = kwargs['waitk_lagging']
                else:
                    waitk_lagging = torch.randint(
                        waitk_lagging_min, waitk_lagging_max, (1,), device=input_length.device
                    )
                for j in range(l):
                    if j < audio_batch['context_lengths'][i] - 1:
                        enc_dec_attn_mask[i, j, -1] = 1  # empty feature for masking
                    elif j < input_length[i]:
                        enc_dec_attn_mask[
                            i, j, : (j - audio_batch['context_lengths'][i] + 1 + waitk_lagging) * pre_decision_ratio
                        ] = 1
            enc_dec_attn_mask = (1 - enc_dec_attn_mask) * NEG_INF
            enc_dec_attn_mask = enc_dec_attn_mask.unsqueeze(1)

            encoder_input, extra_outputs = self.perception_cross_attn(
                encoded,
                encoded_len,
                input_embeds,
                input_lengths=input_length,
                return_mems=True,
                enc_dec_attn_mask=enc_dec_attn_mask,
            )
        # TODO: need separate speech and text methods for inference
        if 'audio_ratio' in audio_batch:
            audio_ratio = audio_batch['audio_ratio'][..., None, None]
            encoder_input = encoder_input * audio_ratio + input_embeds * (1 - audio_ratio)
        if 'alpha_xattn' in extra_outputs:
            alpha_xattn = extra_outputs['alpha_xattn']
            self.log(
                'alpha_xattn',
                alpha_xattn.mean(),
                prog_bar=True,
                batch_size=1,
                rank_zero_only=True,
            )
        attention_mask = self._create_attention_mask(encoder_input)

        if not hasattr(lm_embedding, 'transpose_batch_sequence') or lm_embedding.transpose_batch_sequence:
            encoder_input = encoder_input.transpose(0, 1).contiguous()
        if self.cfg.get("sequence_parallel", False):
            encoder_input = tensor_parallel.mappings.scatter_to_sequence_parallel_region(encoder_input)
        return encoder_input, attention_mask, labels, loss_mask, (encoded, encoded_len, extra_outputs)

    def setup_perception_modules(self, cfg):
        super().setup_perception_modules(cfg)
        imported_cls = model_utils.import_class_by_path(cfg.perception.xattn.target)
        self.perception_cross_attn = imported_cls(cfg=cfg.perception)

    def state_dict(self, destination=None, prefix=None, keep_vars=False):
        if self.setup_complete:
            return_state_dict = super().state_dict(destination=destination, prefix=prefix, keep_vars=keep_vars)
            state_dict = self.perception_cross_attn.state_dict(prefix="perception_cross_attn.")
            return_state_dict.update(state_dict)
            return return_state_dict
        else:
            return super().state_dict(destination=destination, prefix=prefix, keep_vars=keep_vars)

    def configure_sharded_model(self):
        """Modified version from MegatronBaseModel.

        1. exclude self.model.embedding
        2. include speech encoder and modality adapter.
        """
        super().configure_sharded_model()

        if self.use_fsdp:
            self.perception_cross_attn = self.trainer.strategy._setup_model(self.perception_cross_attn)
            self.perception_cross_attn = self.perception_cross_attn.cuda(torch.cuda.current_device())<|MERGE_RESOLUTION|>--- conflicted
+++ resolved
@@ -403,7 +403,6 @@
                 checkpoint_activations_all_layers=checkpoint_activations_all_layers,
             )
         return output
-<<<<<<< HEAD
 
     def forward(
         self,
@@ -437,41 +436,6 @@
         if not audio_batch and not text_batch:
             raise ValueError("No input data found for the model.")
 
-=======
-
-    def forward(
-        self,
-        batch,
-        checkpoint_activations_all_layers,
-    ):
-        """
-        Forward pass of the model. We prepend audio embeddings to the instruction and label text tokens as the LLM input.
-        """
-        audio_batch = {k: v for k, v in batch.items() if not k.startswith("text_")}
-        text_batch = {k: v for k, v in batch.items() if k.startswith("text_")}
-
-        output, loss_mask = None, None
-
-        multimodal_output = {}
-        if 'audio_signal' in audio_batch:
-            encoder_input, attention_mask, labels, loss_mask, _ = self.prepare_llm_input(audio_batch)
-            output = self._gpt_forward(
-                None, None, encoder_input, attention_mask, labels, checkpoint_activations_all_layers
-            )
-            multimodal_output['audio_text'] = (output, loss_mask)
-        if text_batch:
-            input_ids = text_batch["text_input_ids"][:, :-1]
-            labels = text_batch["text_input_ids"][:, 1:]
-            attention_mask = self._create_attention_mask(input_ids)
-            loss_mask = text_batch["text_masks"][:, 1:]
-            output = self._gpt_forward(
-                input_ids, None, None, attention_mask, labels, checkpoint_activations_all_layers
-            )
-            multimodal_output['text'] = (output, loss_mask)
-        if not audio_batch and not text_batch:
-            raise ValueError("No input data found for the model.")
-
->>>>>>> 27cef438
         return multimodal_output
 
     def fwd_bwd_step(self, dataloader_iter, forward_only, first_val_step=None):
@@ -482,16 +446,6 @@
         """
         # TODO(pzelasko): I marked the sections that are modified from the original with TODOs like this one.
 
-<<<<<<< HEAD
-        # Local imports mimic global imports in the original file that had this func.
-        from apex.transformer.pipeline_parallel.utils import get_micro_batch_size
-        from megatron.core.pipeline_parallel.schedules import get_forward_backward_func
-        from pytorch_lightning.loops.fetchers import _DataFetcherWrapper
-
-        from nemo.collections.nlp.modules.common.megatron.utils import get_iterator_k_split
-
-=======
->>>>>>> 27cef438
         # Return only batch if batch, batch_idx, dataloder_idx are extracted as a tuple in the previous func
         # call like validation_step otherwise return tuple (in which case dataloader_iter is still a PTL _DataFetcherWrapper object)
         if isinstance(dataloader_iter, _DataFetcherWrapper):
