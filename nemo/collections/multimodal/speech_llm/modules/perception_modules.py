# Copyright (c) 2024, NVIDIA CORPORATION.  All rights reserved.
#
# Licensed under the Apache License, Version 2.0 (the "License");
# you may not use this file except in compliance with the License.
# You may obtain a copy of the License at
#
#     http://www.apache.org/licenses/LICENSE-2.0
#
# Unless required by applicable law or agreed to in writing, software
# distributed under the License is distributed on an "AS IS" BASIS,
# WITHOUT WARRANTIES OR CONDITIONS OF ANY KIND, either express or implied.
# See the License for the specific language governing permissions and
# limitations under the License.

from collections import OrderedDict
from typing import List, Optional, Tuple

import torch
import torch.distributed
import torch.nn as nn
from omegaconf import DictConfig

from nemo.collections.asr.models import EncDecSpeakerLabelModel
from nemo.collections.asr.modules.conformer_encoder import ConformerEncoder, ConformerMultiLayerFeatureExtractor
from nemo.collections.multimodal.speech_llm.parts.utils.data_utils import align_feat_seq_list
from nemo.collections.nlp.modules.common.transformer.transformer_decoders import TransformerDecoder
from nemo.core.classes import Exportable, NeuralModule
from nemo.core.classes.common import typecheck
from nemo.core.neural_types import AcousticEncodedRepresentation, AudioSignal, LengthsType, NeuralType, SpectrogramType
from nemo.utils.decorators import experimental

__all__ = ["AudioPerceptionModule", "MultiAudioPerceptionModule", "TransformerCrossAttention"]


class AudioPerceptionModule(NeuralModule, Exportable):
    """Audio perception module that consists of audio encoder(s) and modality adapter."""

    def input_example(self, max_batch: int = 8, max_dim: int = 32000, min_length: int = 200):
        batch_size = torch.randint(low=1, high=max_batch, size=[1]).item()
        max_length = torch.randint(low=min_length, high=max_dim, size=[1]).item()
        signals = torch.rand(size=[batch_size, max_length]) * 2 - 1
        lengths = torch.randint(low=min_length, high=max_dim, size=[batch_size])
        lengths[0] = max_length
        return signals, lengths, None, None

    @property
    def input_types(self):
        """Returns definitions of module input ports."""
        return OrderedDict(
            {
                "input_signal": NeuralType(("B", "T"), AudioSignal(freq=self.preprocessor._sample_rate)),
                "input_signal_length": NeuralType(
                    tuple("B"), LengthsType()
                ),  # Please note that length should be in samples not seconds.
                "processed_signal": NeuralType(("B", "D", "T"), SpectrogramType()),
                "processed_signal_length": NeuralType(tuple("B"), LengthsType()),
            }
        )

    @property
    def output_types(self):
        """Returns definitions of module output ports."""
        return OrderedDict(
            {
                "encoded": NeuralType(("B", "T", "D"), AcousticEncodedRepresentation()),
                "encoded_len": NeuralType(tuple("B"), LengthsType()),
            }
        )

    def __init__(self, cfg: DictConfig):
        super().__init__()
        # Initialize components
        self.cfg = cfg
        self.preprocessor = self.from_config_dict(cfg.preprocessor)
        self.encoder = self.from_config_dict(cfg.encoder)

        if cfg.get("use_multi_layer_feat", False) and cfg.get("multi_layer_feat", None):
            if "_target_" in cfg.multi_layer_feat.aggregator:
                aggregator = self.from_config_dict(cfg.multi_layer_feat.aggregator)
            else:
                aggregator = MultiFeatureAggregator(cfg.multi_layer_feat.aggregator, channel_dim=1)
            self.encoder = ConformerMultiLayerFeatureExtractor(
                encoder=self.encoder, layer_idx_list=cfg.multi_layer_feat.layer_idx_list, aggregator=aggregator
            )

        if 'spec_augment' in cfg and cfg.spec_augment is not None:
            self.spec_augmentation = self.from_config_dict(cfg.spec_augment)
        else:
            self.spec_augmentation = None
        self.modality_adapter = self.from_config_dict(cfg.modality_adapter)
        if 'output_dim' not in cfg.modality_adapter and "d_model" in cfg.modality_adapter:  # e.g., conformer encoder
            self.proj = nn.Linear(cfg.modality_adapter.d_model, cfg.output_dim)
        else:
            self.proj = nn.Identity()

    def maybe_preprocess_audio(
        self,
        input_signal=None,
        input_signal_length=None,
        processed_signal=None,
        processed_signal_length=None,
    ):
        has_input_signal = input_signal is not None and input_signal_length is not None
        has_processed_signal = processed_signal is not None and processed_signal_length is not None
        if (has_input_signal ^ has_processed_signal) is False:
            raise ValueError(
                f"{self.__class__} Arguments ``input_signal`` and ``input_signal_length`` are mutually exclusive "
                " with ``processed_signal`` and ``processed_signal_len`` arguments."
            )

        if not has_processed_signal:
            processed_signal, processed_signal_length = self.preprocessor(
                input_signal=input_signal,
                length=input_signal_length,
            )
        return processed_signal, processed_signal_length

    # disable type checks to avoid type-check errors when using Conformer as modality adapter
    @typecheck.disable_checks()
    def forward(
        self,
        input_signal=None,
        input_signal_length=None,
        processed_signal=None,
        processed_signal_length=None,
    ):
        processed_signal, processed_signal_length = self.maybe_preprocess_audio(
            input_signal, input_signal_length, processed_signal, processed_signal_length
        )

        # Spec augment is not applied during evaluation/testing
        if self.spec_augmentation is not None and self.training:
            processed_signal = self.spec_augmentation(input_spec=processed_signal, length=processed_signal_length)

        encoded, encoded_len = self.encoder(audio_signal=processed_signal, length=processed_signal_length)
        encoded, encoded_len = self.modality_adapter(audio_signal=encoded, length=encoded_len)

        # b, c, t -> b, t, c
        encoded = self.proj(encoded.transpose(1, 2))

        return encoded, encoded_len


class MultiFeatureAggregator(nn.Module):
    """
    A module used to aggregate multiple encoded features (from different encoders or different layers) into a single feature sequence.
    """

    def __init__(self, cfg: DictConfig, channel_dim: int = 1):
        super().__init__()
        self.mode = cfg.get("mode", "cat")
        self.channel_dim = channel_dim
        self.pooling = cfg.get("pooling", "mean")
        self.align_mode = cfg.get("align_mode", "min")

    def _have_same_length(self, encoded_len: List[torch.Tensor]) -> bool:
        sample_len = encoded_len[0]
        for x in encoded_len:
            if torch.sum(x - sample_len) != 0:
                return False
        return True

    def forward(
        self,
        encoded: List[torch.Tensor],
        encoded_len: List[torch.Tensor],
        ref_idx: Optional[int] = None,
    ) -> Tuple[torch.Tensor, torch.Tensor]:
        if not self._have_same_length(encoded_len):
            """Align the length of encoded features if they are different."""
            target_len = encoded[0].size(self.channel_dim)
            if ref_idx is not None:
                target_len = encoded[ref_idx].size(self.channel_dim)
            if self.channel_dim != 1:
                encoded = [x.transpose(1, self.channel_dim) for x in encoded]
            encoded, encoded_len = align_feat_seq_list(
                encoded, encoded_len, mode=self.align_mode, pooling=self.pooling, target_len=target_len
            )
            if self.channel_dim != 1:
                encoded = [x.transpose(1, self.channel_dim) for x in encoded]

        if self.mode == "cat":
            return torch.cat(encoded, dim=self.channel_dim), encoded_len[0]
        elif self.mode == "sum":
            return torch([x.unsqueeze(-1) for x in encoded], dim=-1).sum(dim=-1), encoded_len[0]
        elif self.mode == "mean" or self.mode == "avg":
            return torch([x.unsqueeze(-1) for x in encoded], dim=-1).mean(dim=-1), encoded_len[0]
        elif self.mode == "max":
            return torch([x.unsqueeze(-1) for x in encoded], dim=-1).max(dim=-1), encoded_len[0]
        elif self.mode == "min":
            return torch([x.unsqueeze(-1) for x in encoded], dim=-1).min(dim=-1), encoded_len[0]
        elif self.mode == "none":
            return encoded, encoded_len
        else:
            raise ValueError(f"Unknown mode {self.mode}")


@experimental
class MultiAudioPerceptionModule(NeuralModule, Exportable):
    """
    Audio perception module that consists of multiple audio encoders and shared modality adapter.
    This module is experimental. An example perception cfg is:
    -------------------
    perception:
        modality_adapter:
            _target_: nemo.collections.multimodal.speechllm.modules.PoolingMLPConnectors
            hidden_dim: 512
            pooling: 'cat'
            pooling_factor: 2
            num_layers: 4
            input_dim: -1
            output_dim: -1

        spec_augment:
            _target_: nemo.collections.asr.modules.SpectrogramAugmentation
            freq_masks: 2 # set to zero to disable it
            time_masks: 10 # set to zero to disable it
            freq_width: 27
            time_width: 0.05

        encoders:
            asr_model:
                _target_: nemo.collections.asr.models.ASRModel
                output_key: d_model
                freeze: True
                pretrained_model: stt_en_fastconformer_transducer_large
            ssl_model:
                _target_: nemo.collections.asr.models.SpeechEncDecSelfSupervisedModel
                output_key: d_model
                freeze: True
                pretrained_model: ssl_en_conformer_large
                use_multi_layer_feat: True
                multi_layer_feat:
                layer_idx_list: [0,16]
                aggregator:
                    mode: "cat"
                    pooling: "avg"
                    rounding: "floor"

            speaker_model:
                segment_length_in_secs: 0.4
                freeze: True
                pretrained_model: titanet_large

            ref_model: asr_model
            aggregator:
                mode: "cat"
                pooling: "mean"
                rounding: "floor"
    -------------------
    """

    def __init__(self, cfg: DictConfig):
        super().__init__()
        # Initialize components
        self.aggregator = MultiFeatureAggregator(cfg.aggregator, channel_dim=1)
        if 'spec_augment' in cfg and cfg.spec_augment is not None:
            self.spec_augmentation = self.from_config_dict(cfg.spec_augment)
        else:
            self.spec_augmentation = None

        self.encoder_cfg = cfg.encoders
        if not isinstance(self.encoder_cfg, DictConfig):
            raise TypeError(f"cfg.encoders must be a DictConfig, got {type(cfg.encoders)}")

        preprocessor = {}
        encoders = {}
        for key, enc_cfg in self.encoder_cfg.items():
            encoder = self.from_config_dict(enc_cfg.model)
            if enc_cfg.get("use_multi_layer_feat", False) and enc_cfg.get("multi_layer_feat", None):
                if not isinstance(encoder, ConformerEncoder):
                    raise TypeError(
                        f"Encoder {key} must be a ConformerEncoder when use_multi_layer_feat is True, got {type(encoder)}"
                    )
                if "_target_" in enc_cfg.multi_layer_feat.aggregator:
                    aggregator = self.from_config_dict(enc_cfg.multi_layer_feat.aggregator)
                else:
                    aggregator = MultiFeatureAggregator(enc_cfg.multi_layer_feat.aggregator, channel_dim=1)
                encoder = ConformerMultiLayerFeatureExtractor(
                    encoder=encoder, layer_idx_list=enc_cfg.multi_layer_feat.layer_idx_list, aggregator=aggregator
                )
            encoders[key] = encoder
            preprocessor[key] = (
                self.from_config_dict(enc_cfg.get("preprocessor"))
                if enc_cfg.get("preprocessor", None) is not None
                else None
            )
        self.encoders = nn.ModuleDict(encoders)
        self.preprocessor = nn.ModuleDict(preprocessor)

        self.speaker_model = None
        self.speaker_seg_len = None
        if "speaker_model" in cfg and cfg.speaker_model.get("model", None) is not None:
            self.speaker_model = EncDecSpeakerLabelModel(cfg=cfg.speaker_model.model)
            self.speaker_model.spec_augmentation = self.spec_augmentation
            self.speaker_seg_len = 1
            if "preprocessor" in cfg.speaker_model.model:
                self.speaker_seg_len = int(
                    cfg.speaker_model.segment_length_in_secs // cfg.speaker_model.model.preprocessor.window_stride
                )
        self.ref_model = cfg.get("ref_model", None)
        if self.ref_model is not None:
            if self.ref_model not in self.encoders and (
                self.ref_model != "speaker_model" and self.speaker_model is not None
            ):
                if self.ref_model == "speaker_model":
                    raise ValueError(f"ref_model is `{self.ref_model}` but speaker_model is None")
                raise ValueError(f"ref_model `{self.ref_model}` not found in encoders [{encoders.keys()}]")

        self.modality_adapter = self.from_config_dict(cfg.modality_adapter)
        if 'output_dim' not in cfg.modality_adapter and "d_model" in cfg.modality_adapter:  # e.g., conformer encoder
            self.proj = nn.Linear(cfg.modality_adapter.d_model, cfg.output_dim)
        else:
            self.proj = nn.Identity()

    def maybe_preprocess_audio(
        self,
        preprocessor,
        input_signal=None,
        input_signal_length=None,
        processed_signal=None,
        processed_signal_length=None,
    ):
        has_input_signal = input_signal is not None and input_signal_length is not None
        has_processed_signal = processed_signal is not None and processed_signal_length is not None
        if (has_input_signal ^ has_processed_signal) is False:
            raise ValueError(
                f"{self.__class__} Arguments ``input_signal`` and ``input_signal_length`` are mutually exclusive "
                " with ``processed_signal`` and ``processed_signal_len`` arguments."
            )

        if not has_processed_signal and preprocessor is not None:
            processed_signal, processed_signal_length = preprocessor(
                input_signal=input_signal,
                length=input_signal_length,
            )
        elif not has_processed_signal and preprocessor is None:
            processed_signal, processed_signal_length = input_signal, input_signal_length
        return processed_signal, processed_signal_length

    def forward_speaker(
        self, input_signal=None, input_signal_length=None, processed_signal=None, processed_signal_length=None
    ):
        has_input_signal = input_signal is not None and input_signal_length is not None
        has_processed_signal = processed_signal is not None and processed_signal_length is not None
        if (has_input_signal ^ has_processed_signal) is False:
            raise ValueError(
                f"{self.__class__} Arguments ``input_signal`` and ``input_signal_length`` are mutually exclusive "
                " with ``processed_signal`` and ``processed_signal_len`` arguments."
            )
        if not has_processed_signal:
            processed_signal, processed_signal_length = self.speaker_model.preprocessor(
                input_signal=input_signal,
                length=input_signal_length,
            )
        # Spec augment is not applied during evaluation/testing
        if self.spec_augmentation is not None and self.training:
            processed_signal = self.spec_augmentation(input_spec=processed_signal, length=processed_signal_length)

        # encoded has shape [B, D, T], length has shape [B]
        encoded, encoded_len = self.speaker_model.encoder(
            audio_signal=processed_signal, length=processed_signal_length
        )

        # pad encoded to be divisible by speaker_seg_len
        if encoded.shape[2] % self.speaker_seg_len != 0:
            encoded = torch.cat(
                [
                    encoded,
                    torch.zeros(
                        encoded.shape[0],
                        encoded.shape[1],
                        self.speaker_seg_len - encoded.shape[2] % self.speaker_seg_len,
                        device=encoded.device,
                    ),
                ],
                dim=2,
            )

        B, D, T = encoded.shape
        num_seg = int(T // self.speaker_seg_len)
        encoded = encoded.view(int(B * num_seg), D, self.speaker_seg_len)  # [B*num_seg, D, seg_len]
        encoded_len_seg = (encoded_len // self.speaker_seg_len).repeat_interleave(num_seg)  # [B*seg_len]

        _, embeds = self.speaker_model.decoder(encoder_output=encoded, length=encoded_len_seg)

        embeds = embeds.view(B, -1, num_seg)  # [B, D, num_seg]

        embeds_len = encoded_len // self.speaker_seg_len  # [B]
        return embeds, embeds_len

    def forward(
        self,
        input_signal=None,
        input_signal_length=None,
        processed_signal=None,
        processed_signal_length=None,
    ):
        encoded_list = []
        encoded_len_list = []
        ref_idx = None
        for key, encoder in self.encoders.items():
            curr_processed_signal, curr_processed_signal_length = self.maybe_preprocess_audio(
                self.preprocessor[key], input_signal, input_signal_length, processed_signal, processed_signal_length
            )
            # Spec augment is not applied during evaluation/testing
            if self.spec_augmentation is not None and self.training:
                processed_signal = self.spec_augmentation(
                    input_spec=curr_processed_signal, length=curr_processed_signal_length
                )
            encoded, encoded_len = encoder(audio_signal=curr_processed_signal, length=curr_processed_signal_length)
            if key == self.ref_model:
                ref_idx = len(encoded_list)
            encoded_list.append(encoded)
            encoded_len_list.append(encoded_len)

        if self.speaker_model is not None:
            speaker_embeds, speaker_embeds_len = self.forward_speaker(
                input_signal=input_signal,
                input_signal_length=input_signal_length,
                processed_signal=processed_signal,
                processed_signal_length=processed_signal_length,
            )
            encoded_list.append(speaker_embeds)
            encoded_len_list.append(speaker_embeds_len)
        encoded_list, encoded_len_list = self.aggregator(
            encoded=encoded_list, encoded_len=encoded_len_list, ref_idx=ref_idx
        )
        encoded, encoded_len = self.modality_adapter(audio_signal=encoded_list, length=encoded_len_list)
        # b, c, t -> b, t, c
        encoded = self.proj(encoded.transpose(1, 2))
        return encoded, encoded_len


def lens_to_mask(lens, max_length):
    batch_size = lens.shape[0]
    mask = torch.arange(max_length).repeat(batch_size, 1).to(lens.device) < lens[:, None]
    return mask


class TransformerCrossAttention(NeuralModule, Exportable):
    """Transformer module for cross-attention between speech and text embeddings.
    The module allows optional projection from the input embeddings to a lower dimension before feeding them to the transformer.
    Args:
        cfg: DictConfig, configuration object for the module which should include:
            xattn: DictConfig, configuration object for the transformer decoder
    """

    def __init__(self, cfg: DictConfig, *args, **kwargs):
        super().__init__()
        xformer_num_layers = cfg.xattn.get('xformer_num_layers', 2)
        xformer_dims = cfg.xattn.get('xformer_dims', cfg.output_dim)
        self.cfg = cfg
        cross_attn_cfg = cfg.xattn
        if xformer_dims != cfg.output_dim:
            self.input_proj1 = nn.Linear(cfg.output_dim, xformer_dims)
            self.input_proj2 = nn.Linear(cfg.output_dim, xformer_dims)
            self.output_proj = nn.Linear(xformer_dims, cfg.output_dim)
        else:
            self.input_proj1 = nn.Identity()
            self.input_proj2 = nn.Identity()
            self.output_proj = nn.Identity()
        # causal attention decoder by default
        self.xattn_decoder = TransformerDecoder(
            hidden_size=xformer_dims,
            num_layers=xformer_num_layers,
            inner_size=1 * xformer_dims,
            num_attention_heads=cross_attn_cfg.num_attention_heads,
            ffn_dropout=cross_attn_cfg.ffn_dropout,
            attn_score_dropout=cross_attn_cfg.attn_score_dropout,
            attn_layer_dropout=cross_attn_cfg.attn_layer_dropout,
            hidden_act=cross_attn_cfg.hidden_act,
            pre_ln=cross_attn_cfg.pre_ln,
            pre_ln_final_layer_norm=cross_attn_cfg.pre_ln_final_layer_norm,
        )

    def forward(
        self,
        encoder_states,
        encoded_len,
        input_embeds,
        input_lengths,
        decoder_mems_list=None,
        return_mems=False,
        enc_dec_attn_mask=None,
    ):
        assert input_embeds.shape[-1] == encoder_states.shape[-1]
<<<<<<< HEAD
        with torch.autocast(device_type="cuda"):  # megatron_amp_O2 friendly
            enc_mask = lens_to_mask(encoded_len, encoder_states.shape[1]).to(encoder_states.dtype)
            dec_mask = lens_to_mask(input_lengths, input_embeds.shape[1]).to(input_lengths.dtype)
            y = self.xattn_decoder(
                decoder_states=self.input_proj1(input_embeds),
                decoder_mask=dec_mask,
                encoder_states=self.input_proj2(encoder_states),
                encoder_mask=enc_mask,
                decoder_mems_list=decoder_mems_list,
                return_mems=return_mems,
                return_mems_as_list=False,
                enc_dec_attn_mask=enc_dec_attn_mask,
            )
            if return_mems:
                extra_outpus = {'decoder_mems_list': y}
                y = y[-1][:, -input_embeds.shape[1] :]
            else:
                extra_outpus = {}
            y = self.output_proj(y) + input_embeds
            assert y.shape == input_embeds.shape
            return y, extra_outpus
=======
        enc_mask = lens_to_mask(encoded_len, encoder_states.shape[1]).to(encoder_states.dtype)
        dec_mask = lens_to_mask(input_lengths, input_embeds.shape[1]).to(input_lengths.dtype)
        y, xatt_scores_list = self.xattn_decoder(
            decoder_states=self.input_proj1(input_embeds),
            decoder_mask=dec_mask,
            encoder_states=self.input_proj2(encoder_states),
            encoder_mask=enc_mask,
            decoder_mems_list=decoder_mems_list,
            return_mems=return_mems,
            return_mems_as_list=False,
            enc_dec_attn_mask=enc_dec_attn_mask,
        )
        if return_mems:
            extra_outpus = {'decoder_mems_list': y}
            y = y[-1][:, -input_embeds.shape[1] :]
        else:
            extra_outpus = {}
        if xatt_scores_list:
            extra_outpus['xatt_scores_list'] = xatt_scores_list
        y = self.output_proj(y) + input_embeds
        assert y.shape == input_embeds.shape
        return y, extra_outpus
>>>>>>> c92ddcc4
<|MERGE_RESOLUTION|>--- conflicted
+++ resolved
@@ -485,11 +485,10 @@
         enc_dec_attn_mask=None,
     ):
         assert input_embeds.shape[-1] == encoder_states.shape[-1]
-<<<<<<< HEAD
         with torch.autocast(device_type="cuda"):  # megatron_amp_O2 friendly
             enc_mask = lens_to_mask(encoded_len, encoder_states.shape[1]).to(encoder_states.dtype)
             dec_mask = lens_to_mask(input_lengths, input_embeds.shape[1]).to(input_lengths.dtype)
-            y = self.xattn_decoder(
+            y, xatt_scores_list = self.xattn_decoder(
                 decoder_states=self.input_proj1(input_embeds),
                 decoder_mask=dec_mask,
                 encoder_states=self.input_proj2(encoder_states),
@@ -504,30 +503,8 @@
                 y = y[-1][:, -input_embeds.shape[1] :]
             else:
                 extra_outpus = {}
+            if xatt_scores_list:
+                extra_outpus['xatt_scores_list'] = xatt_scores_list
             y = self.output_proj(y) + input_embeds
             assert y.shape == input_embeds.shape
-            return y, extra_outpus
-=======
-        enc_mask = lens_to_mask(encoded_len, encoder_states.shape[1]).to(encoder_states.dtype)
-        dec_mask = lens_to_mask(input_lengths, input_embeds.shape[1]).to(input_lengths.dtype)
-        y, xatt_scores_list = self.xattn_decoder(
-            decoder_states=self.input_proj1(input_embeds),
-            decoder_mask=dec_mask,
-            encoder_states=self.input_proj2(encoder_states),
-            encoder_mask=enc_mask,
-            decoder_mems_list=decoder_mems_list,
-            return_mems=return_mems,
-            return_mems_as_list=False,
-            enc_dec_attn_mask=enc_dec_attn_mask,
-        )
-        if return_mems:
-            extra_outpus = {'decoder_mems_list': y}
-            y = y[-1][:, -input_embeds.shape[1] :]
-        else:
-            extra_outpus = {}
-        if xatt_scores_list:
-            extra_outpus['xatt_scores_list'] = xatt_scores_list
-        y = self.output_proj(y) + input_embeds
-        assert y.shape == input_embeds.shape
-        return y, extra_outpus
->>>>>>> c92ddcc4
+            return y, extra_outpus