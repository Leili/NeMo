--- conflicted
+++ resolved
@@ -496,10 +496,7 @@
                 decoder_mems_list=decoder_mems_list,
                 return_mems=return_mems,
                 return_mems_as_list=False,
-<<<<<<< HEAD
                 enc_dec_attn_mask=enc_dec_attn_mask,
-=======
->>>>>>> 27cef438
             )
             if return_mems:
                 extra_outpus = {'decoder_mems_list': y}
