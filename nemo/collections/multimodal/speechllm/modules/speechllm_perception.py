# Copyright (c) 2023, NVIDIA CORPORATION.  All rights reserved.
#
# Licensed under the Apache License, Version 2.0 (the "License");
# you may not use this file except in compliance with the License.
# You may obtain a copy of the License at
#
#     http://www.apache.org/licenses/LICENSE-2.0
#
# Unless required by applicable law or agreed to in writing, software
# distributed under the License is distributed on an "AS IS" BASIS,
# WITHOUT WARRANTIES OR CONDITIONS OF ANY KIND, either express or implied.
# See the License for the specific language governing permissions and
# limitations under the License.

from collections import OrderedDict
from typing import Any, Dict, List, Optional, Tuple, Union

import torch
import torch.distributed
import torch.nn as nn
<<<<<<< HEAD
from apex.transformer.enums import AttnMaskType, AttnType
from omegaconf import DictConfig, OmegaConf, open_dict

from nemo.collections.asr.models import ASRModel
from nemo.collections.asr.modules.conformer_encoder import ConformerEncoder
from nemo.collections.common.parts.multi_layer_perceptron import MultiLayerPerceptron as MLP
from nemo.collections.nlp.modules.common.megatron.attention import ParallelAttention
from nemo.collections.nlp.modules.common.megatron.utils import (
    build_attention_mask_3d,
    init_method_normal,
    scaled_init_method_normal,
)
from nemo.core import adapter_mixins
=======
from omegaconf import DictConfig, ListConfig, open_dict

from nemo.collections.asr.models import ASRModel, EncDecSpeakerLabelModel, SpeechEncDecSelfSupervisedModel
from nemo.collections.asr.modules.conformer_encoder import ConformerEncoder
from nemo.collections.multimodal.speechllm.parts.utils.data_utils import align_feat_seq_list, get_nested_dict_value
>>>>>>> 4f947ced
from nemo.core.classes import Exportable, NeuralModule
from nemo.core.classes.common import typecheck
from nemo.core.classes.mixins import AccessMixin
from nemo.core.neural_types import AcousticEncodedRepresentation, AudioSignal, LengthsType, NeuralType, SpectrogramType
from nemo.utils import logging

__all__ = ["AudioPerceptionModel", "MultiAudioPerceptionModel"]


class AudioPerceptionModel(NeuralModule, Exportable):
    """Audio perception model with basic modality_adapter (some fc layers)."""

    def input_example(self, max_batch: int = 8, max_dim: int = 32000, min_length: int = 200):
        batch_size = torch.randint(low=1, high=max_batch, size=[1]).item()
        max_length = torch.randint(low=min_length, high=max_dim, size=[1]).item()
        signals = torch.rand(size=[batch_size, max_length]) * 2 - 1
        lengths = torch.randint(low=min_length, high=max_dim, size=[batch_size])
        lengths[0] = max_length
        return signals, lengths, None, None

    @property
    def input_types(self):
        """Returns definitions of module input ports."""
        return OrderedDict(
            {
                "input_signal": NeuralType(("B", "T"), AudioSignal(freq=self.preprocessor._sample_rate)),
                "input_signal_length": NeuralType(
                    tuple("B"), LengthsType()
                ),  # Please note that length should be in samples not seconds.
                "processed_signal": NeuralType(("B", "D", "T"), SpectrogramType()),
                "processed_signal_length": NeuralType(tuple("B"), LengthsType()),
            }
        )

    @property
    def output_types(self):
        """Returns definitions of module output ports."""
        return OrderedDict(
            {
                "encoded": NeuralType(("B", "T", "D"), AcousticEncodedRepresentation()),
                "encoded_len": NeuralType(tuple("B"), LengthsType()),
            }
        )

    def setup_adapter(self, cfg: DictConfig, model):
        if 'adapter' not in cfg:
            return
        # Setup adapters
        with open_dict(cfg.adapter):
            # Extract the name of the adapter (must be give for training)
            adapter_name = 'adapter'
            adapter_type = cfg.adapter.pop("adapter_type")

            # Resolve the config of the specified `adapter_type`
            if adapter_type not in cfg.adapter.keys():
                raise ValueError(
                    f"Adapter type ({adapter_type}) config could not be found. Adapter setup config - \n"
                    f"{OmegaConf.to_yaml(cfg.adapter)}"
                )

            adapter_type_cfg = cfg.adapter[adapter_type]
            print(f"Found `{adapter_type}` config :\n" f"{OmegaConf.to_yaml(adapter_type_cfg)}")

        model.add_adapter(adapter_name, cfg=adapter_type_cfg)
        assert model.is_adapter_available()

        # Disable all other adapters, enable just the current adapter.
        model.set_enabled_adapters(enabled=False)  # disable all adapters prior to training
        model.set_enabled_adapters(adapter_name, enabled=True)  # enable just one adapter by name

        # First, Freeze all the weights of the model (not just encoder, everything)
        model.freeze()
        # Then, Unfreeze just the adapter weights that were enabled above (no part of encoder/decoder/joint/etc)
        model.unfreeze_enabled_adapters()

    def __init__(self, cfg: DictConfig, *args, **kwargs):
        super().__init__()
        if 'adapter' in cfg:
            # Update encoder adapter compatible config
            adapter_metadata = adapter_mixins.get_registered_adapter(cfg.encoder._target_)
            if adapter_metadata is not None:
                cfg.encoder._target_ = adapter_metadata.adapter_class_path
        # Initialize components
        self.preprocessor = self.from_config_dict(cfg.preprocessor)
<<<<<<< HEAD
        overwrite_cfgs = cfg.get("overwrite_cfgs", None)
        if overwrite_cfgs is not None:
            for k, v in overwrite_cfgs.items():
                setattr(cfg.encoder, k, v)
        encoder = self.from_config_dict(cfg.encoder)
=======
        self.encoder = self.from_config_dict(cfg.encoder)

>>>>>>> 4f947ced
        if cfg.get("use_multi_layer_feat", False) and cfg.get("multi_layer_feat", None):
            self.encoder = ConformerMultiLayerFeatureExtractor(cfg=cfg.multi_layer_feat, encoder=self.encoder)
            if cfg.multi_layer_feat.aggregator.mode == "cat":
                with open_dict(cfg.modality_adapter):
                    if "feat_in" in cfg.modality_adapter:
                        cfg.modality_adapter.feat_in = cfg.modality_adapter.feat_in * len(
                            cfg.multi_layer_feat.layer_idx_list
                        )
                    if "input_dim" in cfg.modality_adapter:
                        cfg.modality_adapter.input_dim = cfg.modality_adapter.input_dim * len(
                            cfg.multi_layer_feat.layer_idx_list
                        )

        if 'spec_augment' in cfg and cfg.spec_augment is not None:
            self.spec_augmentation = self.from_config_dict(cfg.spec_augment)
        else:
            self.spec_augmentation = None
        self.modality_adapter = self.from_config_dict(cfg.modality_adapter)
        if 'output_dim' not in cfg.modality_adapter and "d_model" in cfg.modality_adapter:  # e.g., conformer encoder
            self.proj = nn.Linear(cfg.modality_adapter.d_model, cfg.output_dim)
        else:
            self.proj = nn.Identity()
        self.setup_adapter(cfg, self.encoder)

    def maybe_preprocess_audio(
        self, input_signal=None, input_signal_length=None, processed_signal=None, processed_signal_length=None,
    ):
        has_input_signal = input_signal is not None and input_signal_length is not None
        has_processed_signal = processed_signal is not None and processed_signal_length is not None
        if (has_input_signal ^ has_processed_signal) is False:
            raise ValueError(
                f"{self.__class__} Arguments ``input_signal`` and ``input_signal_length`` are mutually exclusive "
                " with ``processed_signal`` and ``processed_signal_len`` arguments."
            )

        if not has_processed_signal:
            processed_signal, processed_signal_length = self.preprocessor(
                input_signal=input_signal, length=input_signal_length,
            )
        return processed_signal, processed_signal_length

    def forward(
        self,
        input_signal=None,
        input_signal_length=None,
        processed_signal=None,
        processed_signal_length=None,
        *args,
        **kwargs,
    ):
        processed_signal, processed_signal_length = self.maybe_preprocess_audio(
            input_signal, input_signal_length, processed_signal, processed_signal_length
        )

        # Spec augment is not applied during evaluation/testing
        if self.spec_augmentation is not None and self.training:
            processed_signal = self.spec_augmentation(input_spec=processed_signal, length=processed_signal_length)

        encoded, encoded_len = self.encoder(audio_signal=processed_signal, length=processed_signal_length)
        encoded, encoded_len = self.modality_adapter(audio_signal=encoded, length=encoded_len)

        # b, c, t -> b, t, c
        encoded = self.proj(encoded.transpose(1, 2))

        return encoded, encoded_len, {}


class Aggregator(nn.Module):
    def __init__(self, cfg: DictConfig, channel_dim: int = 1):
        super().__init__()
        self.mode = cfg.get("mode", "cat")
        self.channel_dim = channel_dim
        self.pooling = cfg.get("pooling", "mean")
        self.align_mode = cfg.get("align_mode", "min")

    def _have_same_length(self, encoded_len: List[torch.Tensor]) -> bool:
        sample_len = encoded_len[0]
        for x in encoded_len:
            if torch.sum(x - sample_len) != 0:
                return False
        return True

    def forward(
        self, encoded: List[torch.Tensor], encoded_len: List[torch.Tensor], ref_idx: Optional[int] = None,
    ) -> Tuple[torch.Tensor, torch.Tensor]:
        if not self._have_same_length(encoded_len):
            if ref_idx is not None:
                target_len = encoded[ref_idx].size(self.channel_dim)
            if self.channel_dim != 1:
                encoded = [x.transpose(1, self.channel_dim) for x in encoded]
            encoded, encoded_len = align_feat_seq_list(
                encoded, encoded_len, mode=self.align_mode, pooling=self.pooling, target_len=target_len
            )
            if self.channel_dim != 1:
                encoded = [x.transpose(1, self.channel_dim) for x in encoded]

        if self.mode == "cat":
            return torch.cat(encoded, dim=self.channel_dim), encoded_len[0]
        elif self.mode == "sum":
            return torch([x.unsqueeze(-1) for x in encoded], dim=-1).sum(dim=-1), encoded_len[0]
        elif self.mode == "mean" or self.mode == "avg":
            return torch([x.unsqueeze(-1) for x in encoded], dim=-1).mean(dim=-1), encoded_len[0]
        elif self.mode == "max":
            return torch([x.unsqueeze(-1) for x in encoded], dim=-1).max(dim=-1), encoded_len[0]
        elif self.mode == "min":
            return torch([x.unsqueeze(-1) for x in encoded], dim=-1).min(dim=-1), encoded_len[0]
        elif self.mode == "none":
            return encoded, encoded_len
        else:
            raise ValueError(f"Unknown mode {self.mode}")


class ConformerMultiLayerFeatureExtractor(NeuralModule, Exportable, AccessMixin):
    def __init__(self, cfg: DictConfig, encoder: ConformerEncoder):
        super().__init__()
        self.encoder = encoder
        self.layer_idx_list = [int(l) for l in cfg.layer_idx_list]
        for x in self.layer_idx_list:
            if x < 0 or x >= len(encoder.layers):
                raise ValueError(f"layer index {x} out of range [0, {len(encoder.layers)})")
        access_cfg = {
            "interctc": {"capture_layers": self.layer_idx_list,},
            "detach": cfg.get("detach", False),
            "convert_to_cpu": cfg.get("convert_to_cpu", False),
        }
        self.update_access_cfg(access_cfg)
        self.aggregator = Aggregator(cfg.aggregator, channel_dim=1)

    def forward(self, *args, **kwargs) -> Tuple[torch.Tensor, torch.Tensor]:
        old_access_flag = self.is_access_enabled()
        self.set_access_enabled(access_enabled=True)

        _ = self.encoder(*args, **kwargs)

        total_registry = {}
        for module_registry in self.get_module_registry(self.encoder).values():
            for key in module_registry:
                if key.startswith("interctc/") and key in total_registry:
                    raise RuntimeError(f"layer {key} has been logged multiple times!")
            total_registry.update(module_registry)

        encoded_list = []
        encoded_len_list = []
        for layer_idx in self.layer_idx_list:
            try:
                layer_outputs = total_registry[f"interctc/layer_output_{layer_idx}"]
                layer_lengths = total_registry[f"interctc/layer_length_{layer_idx}"]
            except KeyError:
                raise RuntimeError(
                    f"Intermediate layer {layer_idx} was not captured! Check the layer index and the number of ConformerEncoder layers."
                )
            if len(layer_outputs) > 1 or len(layer_lengths) > 1:
                raise RuntimeError("Make sure encoder.forward is called exactly one time")
            encoded_list.append(layer_outputs[0])  # [B, D, T]
            encoded_len_list.append(layer_lengths[0])  # [B]

        self.encoder.reset_registry()
        self.set_access_enabled(access_enabled=old_access_flag)

        return self.aggregator(encoded_list, encoded_len_list)


<<<<<<< HEAD
class AmQueryAudioPerceptionModel(AudioPerceptionModel):
    """Audio perception model with extra attention to match LM."""

    def _concat_features(self, embs1, emb1_lens, embs2, emb2_lens):
        concat_emb = []
        concat_len = []
        for emb1, emb1_len, emb2, emb2_len in zip(embs1, emb1_lens, embs2, emb2_lens):
            new_len = emb1_len + emb2_len
            new_emb = torch.concat([emb1[:emb1_len], emb2[:emb2_len]], axis=0)
            padded_new_emb = torch.zeros(emb1.shape[0] + emb2.shape[0], emb1.shape[-1], device=emb1.device)
            padded_new_emb[:new_len, ...] = new_emb
            concat_emb.append(padded_new_emb)
            concat_len.append(new_len)
        concat_emb = torch.stack(concat_emb, dim=0)
        concat_len = torch.stack(concat_len, dim=0)
        return concat_emb, concat_len

    def __init__(self, cfg: DictConfig, pretrained_audio_model: str, llm_tokenizer):
        super(AudioPerceptionModel, self).__init__()
        if pretrained_audio_model.endswith('.nemo'):
            logging.info(f'Loading pretrained audio model from local file: {pretrained_audio_model}')
            self.asr_model = ASRModel.restore_from(pretrained_audio_model, map_location='cpu')
        else:
            logging.info(f'Loading pretrained audio model from NGC: {pretrained_audio_model}')
            self.asr_model = ASRModel.from_pretrained(pretrained_audio_model, map_location='cpu')
        if 'spec_augment' in cfg and cfg.spec_augment is not None:
            self.asr_model.spec_augmentation = self.from_config_dict(cfg.spec_augment)
        else:
            self.asr_model.spec_augmentation = None

        self.preprocessor = self.asr_model.preprocessor
        self.encoder = self.asr_model.encoder
        if cfg.get("use_multi_layer_feat", False) and cfg.get("multi_layer_feat", None):
            self.encoder = ConformerMultiLayerFeatureExtractor(cfg=cfg.multi_layer_feat, encoder=self.encoder)
            if cfg.multi_layer_feat.aggregator.mode == "cat":
                with open_dict(cfg.modality_adapter):
                    cfg.modality_adapter.feat_in = cfg.modality_adapter.feat_in * len(
                        cfg.multi_layer_feat.layer_idx_list
                    )
        else:
            self.encoder = self.encoder
        self.spec_augmentation = self.asr_model.spec_augmentation

        self.modality_adapter = self.from_config_dict(cfg.modality_adapter)
        self.proj = nn.Linear(cfg.modality_adapter.d_model, cfg.output_dim)

        num_layers = 1
        init_method_std = 0.02
        num_attention_heads = 8
        scaled_init_method = scaled_init_method_normal(init_method_std, num_layers)
        init_method = init_method_normal(init_method_std)
        scaled_init_method = scaled_init_method_normal(init_method_std, num_layers)
        self.lm_attention = ParallelAttention(
            init_method=init_method,
            output_layer_init_method=scaled_init_method,
            layer_number=num_layers,
            num_attention_heads=num_attention_heads,
            hidden_size=cfg.output_dim,
            attention_type=AttnType.cross_attn,
            precision=32,
        )
        self.llm_tokenizer = llm_tokenizer
        self.cfg = cfg
        if self.cfg.get('learnable_combine', False):
            self.lm_attention_ratio = nn.Parameter(torch.tensor(0.5))
        if self.cfg.get('consistency_loss_weight', 0.0) > 0.0:
            self.reconstruction_layer = MLP(cfg.output_dim, cfg.output_dim, num_layers, "relu", log_softmax=False)

    def get_am_text_output(self, encoded, logits_len):
        with torch.no_grad():
            is_ctc = self.cfg.get('is_ctc', True)
            if is_ctc:
                decoder_instance = (
                    self.asr_model.ctc_decoder if hasattr(self.asr_model, 'ctc_decoder') else self.asr_model.decoder
                )
                decoding_instance = (
                    self.asr_model.ctc_decoding if hasattr(self.asr_model, 'ctc_decoding') else self.asr_model.decoding
                )
                logits = decoder_instance(encoder_output=encoded)

                current_hypotheses, _ = decoding_instance.ctc_decoder_predictions_tensor(
                    logits, decoder_lengths=logits_len, return_hypotheses=False,
                )
            else:
                decoding_instance = self.asr_model.decoding
                current_hypotheses, _ = decoding_instance.rnnt_decoder_predictions_tensor(
                    encoder_output=encoded, encoded_lengths=logits_len, return_hypotheses=True
                )
                current_hypotheses = [i.text for i in current_hypotheses]
                logits = None
            # TODO: add hypotheses/logits logging
            # logging.info(f"CTC/RNNT hyps: {current_hypotheses[0]}")
            return current_hypotheses, logits

    def get_text_embed(self, inputs, lm_embedding, pad_id=0):
        with torch.no_grad():
            input_ids = self.llm_tokenizer.text_to_ids(inputs)
            input_length = torch.LongTensor([len(x) for x in input_ids]).to(lm_embedding.weight.device)
            max_length = max(input_length)
            input_ids = torch.LongTensor([x + [pad_id] * (max_length - len(x)) for x in input_ids]).to(
                lm_embedding.weight.device
            )
            input_embeds = lm_embedding(input_ids)
            return input_embeds, input_length

    def cross_attend(self, encoded, encoded_len, llm_encoded, llm_encoded_len):
        # TODO(zhehuai): explore causal-ish attention mask
        max_len = encoded.size(1)
        b = encoded.size(0)
        attention_mask = torch.ones(b, 1, max_len, llm_encoded.shape[1], device=encoded.device) < 0.5
        # AM output as query
        attended_encoded, _ = self.lm_attention(
            encoded.transpose(0, 1).contiguous(),
            attention_mask,
            encoder_output=llm_encoded.transpose(0, 1).contiguous(),
        )
        attended_encoded = attended_encoded.transpose(0, 1)
        aux_loss = {}
        loss_func = torch.nn.MSELoss()
        # TODO: consider pad_id
        consistency_loss_weight = self.cfg.get('consistency_loss_weight', 0.0)
        if consistency_loss_weight > 0.0:
            reconstructed_emb = self.reconstruction_layer(attended_encoded)
            aux_loss['consistency_loss'] = loss_func(reconstructed_emb, encoded.detach()) * consistency_loss_weight
        if self.cfg.get('learnable_combine', False):
            attended_encoded = attended_encoded * self.lm_attention_ratio + encoded * (1 - self.lm_attention_ratio)

        return attended_encoded, encoded_len, aux_loss

    def forward(
        self,
=======
class MultiAudioPerceptionModel(NeuralModule, Exportable):
    def __init__(self, cfg: DictConfig):
        super().__init__()
        # Initialize components
        self.aggregator = Aggregator(cfg.aggregator, channel_dim=1)
        if 'spec_augment' in cfg and cfg.spec_augment is not None:
            self.spec_augmentation = self.from_config_dict(cfg.spec_augment)
        else:
            self.spec_augmentation = None

        self.encoder_cfg = cfg.encoders
        if not isinstance(self.encoder_cfg, DictConfig):
            raise TypeError(f"cfg.encoders must be a DictConfig, got {type(cfg.encoders)}")

        preprocessor = {}
        encoder_dim_dict = {}
        encoders = {}
        for key, enc_cfg in self.encoder_cfg.items():
            encoder = self.from_config_dict(enc_cfg.model)
            encoder_dim = get_nested_dict_value(enc_cfg.model, enc_cfg['output_key'])
            if enc_cfg.get("use_multi_layer_feat", False) and enc_cfg.get("multi_layer_feat", None):
                if not isinstance(encoder, ConformerEncoder):
                    raise TypeError(
                        f"Encoder {key} must be a ConformerEncoder when use_multi_layer_feat is True, got {type(encoder)}"
                    )
                encoder = ConformerMultiLayerFeatureExtractor(cfg=enc_cfg.multi_layer_feat, encoder=encoder)
                encoder_dim = encoder_dim * len(enc_cfg.multi_layer_feat.layer_idx_list)
            encoders[key] = encoder
            encoder_dim_dict[key] = encoder_dim
            preprocessor[key] = (
                self.from_config_dict(enc_cfg.get("preprocessor"))
                if enc_cfg.get("preprocessor", None) is not None
                else None
            )
        self.encoders = nn.ModuleDict(encoders)
        self.preprocessor = nn.ModuleDict(preprocessor)

        self.speaker_model = None
        self.speaker_seg_len = None
        if "speaker_model" in cfg and cfg.speaker_model.get("model", None) is not None:
            self.speaker_model = EncDecSpeakerLabelModel(cfg=cfg.speaker_model.model)
            self.speaker_model.spec_augmentation = self.spec_augmentation
            self.speaker_seg_len = 1
            encoder_dim_dict['speaker_model'] = cfg.speaker_model.model.decoder.emb_sizes
            if "preprocessor" in cfg.speaker_model.model:
                self.speaker_seg_len = int(
                    cfg.speaker_model.segment_length_in_secs // cfg.speaker_model.model.preprocessor.window_stride
                )
        self.ref_model = cfg.get("ref_model", None)
        if self.ref_model is not None:
            if self.ref_model not in self.encoders and (
                self.ref_model != "speaker_model" and self.speaker_model is not None
            ):
                if self.ref_model == "speaker_model":
                    raise ValueError(f"ref_model is `{self.ref_model}` but speaker_model is None")
                raise ValueError(f"ref_model `{self.ref_model}` not found in encoders [{encoders.keys()}]")

        input_dim = sum(encoder_dim_dict.values())
        with open_dict(cfg.modality_adapter):
            if 'feat_in' in cfg.modality_adapter:
                cfg.modality_adapter.feat_in = input_dim
            elif 'input_dim' in cfg.modality_adapter:
                cfg.modality_adapter.input_dim = input_dim
        self.modality_adapter = self.from_config_dict(cfg.modality_adapter)
        if 'output_dim' not in cfg.modality_adapter and "d_model" in cfg.modality_adapter:  # e.g., conformer encoder
            self.proj = nn.Linear(cfg.modality_adapter.d_model, cfg.output_dim)
        else:
            self.proj = nn.Identity()

    def maybe_preprocess_audio(
        self,
        preprocessor,
>>>>>>> 4f947ced
        input_signal=None,
        input_signal_length=None,
        processed_signal=None,
        processed_signal_length=None,
<<<<<<< HEAD
        lm_embedding=None,
        labels=None,
        labels_len=None,
        pad_id=0,
    ):
        processed_signal, processed_signal_length = self.maybe_preprocess_audio(
            input_signal, input_signal_length, processed_signal, processed_signal_length
        )

        # Spec augment is not applied during evaluation/testing
        if self.spec_augmentation is not None and self.training:
            processed_signal = self.spec_augmentation(input_spec=processed_signal, length=processed_signal_length)

        am_encoded, am_encoded_len = self.encoder(audio_signal=processed_signal, length=processed_signal_length)
        encoded, encoded_len = self.modality_adapter(audio_signal=am_encoded, length=am_encoded_len)
        # b, t, c
        encoded = self.proj(encoded.transpose(1, 2))

        if self.cfg.get("use_multi_layer_feat", False) and self.cfg.get("multi_layer_feat", None):
            am_encoded_asr, am_encoded_len = self.asr_model.encoder(
                audio_signal=processed_signal, length=processed_signal_length
            )
        else:
            am_encoded_asr = am_encoded
        am_hyps_text, log_probs = self.get_am_text_output(am_encoded_asr, am_encoded_len)
        llm_encoded, llm_encoded_len = self.get_text_embed(am_hyps_text, lm_embedding, pad_id=pad_id)
        attend_encoded, encoded_len, aux_loss = self.cross_attend(encoded, encoded_len, llm_encoded, llm_encoded_len)

        asr_loss_weight = self.cfg.get('asr_loss_weight', 0.0)
        if labels is not None and asr_loss_weight > 0.0:
            assert labels_len is not None
            text = self.llm_tokenizer.ids_to_text(labels.tolist())
            text = [x[:-2] for x in text]  # remove end string
            transcript = self.asr_model.tokenizer.text_to_ids(text)
            transcript_len = torch.LongTensor([len(x) for x in transcript]).to(lm_embedding.weight.device)
            max_length = max(transcript_len)
            transcript = torch.LongTensor([x + [pad_id] * (max_length - len(x)) for x in transcript]).to(
                lm_embedding.weight.device
            )
            asr_loss = self.asr_model.loss(
                log_probs=log_probs, targets=transcript, input_lengths=am_encoded_len, target_lengths=transcript_len
            )
            aux_loss['asr_loss'] = asr_loss * asr_loss_weight
        return attend_encoded, encoded_len, aux_loss


class LmQueryAudioPerceptionModel(AmQueryAudioPerceptionModel):
    """Audio perception model with extra attention to match LM."""

    def cross_attend(self, encoded, encoded_len, llm_encoded, llm_encoded_len):
        return super().cross_attend(llm_encoded, llm_encoded_len, encoded, encoded_len)


class CascadedAudioPerceptionModel(AmQueryAudioPerceptionModel):
    """Audio perception model with extra attention to match LM."""

    def cross_attend(self, encoded, encoded_len, llm_encoded, llm_encoded_len):
        return llm_encoded, llm_encoded_len, {}


class ConcatCascadedAudioPerceptionModel(AmQueryAudioPerceptionModel):
    """Audio perception model with extra attention to match LM."""

    def cross_attend(self, encoded, encoded_len, llm_encoded, llm_encoded_len):
        concat_encoded, concat_encoded_len = self._concat_features(encoded, encoded_len, llm_encoded, llm_encoded_len)
        return concat_encoded, concat_encoded_len, {}


class AmAdaptQueryAudioPerceptionModel(AmQueryAudioPerceptionModel):
    """Audio perception model with extra attention to match LM."""

    def __init__(self, cfg: DictConfig, pretrained_audio_model: str, llm_tokenizer):
        super(AudioPerceptionModel, self).__init__()
        if 'adapter' in cfg:
            # Update encoder adapter compatible config
            model_cfg = ASRModel.from_pretrained(pretrained_audio_model, return_config=True)
            adapter_metadata = adapter_mixins.get_registered_adapter(model_cfg.encoder._target_)
            if adapter_metadata is not None:
                model_cfg.encoder._target_ = adapter_metadata.adapter_class_path
            override_config_path = model_cfg
            if 'adapters' not in model_cfg:
                model_cfg.adapters = OmegaConf.create({})
        else:
            override_config_path = None
        if pretrained_audio_model.endswith('.nemo'):
            logging.info(f'Loading pretrained audio model from local file: {pretrained_audio_model}')
            self.asr_model = ASRModel.restore_from(
                pretrained_audio_model, map_location='cpu', override_config_path=override_config_path
            )
        else:
            logging.info(f'Loading pretrained audio model from NGC: {pretrained_audio_model}')
            self.asr_model = ASRModel.from_pretrained(
                pretrained_audio_model, map_location='cpu', override_config_path=override_config_path
            )
        if 'spec_augment' in cfg and cfg.spec_augment is not None:
            self.asr_model.spec_augmentation = self.from_config_dict(cfg.spec_augment)
        else:
            self.asr_model.spec_augmentation = None
        self.preprocessor = self.asr_model.preprocessor
        self.encoder = self.asr_model.encoder
        self.spec_augmentation = self.asr_model.spec_augmentation

        self.modality_adapter = self.from_config_dict(cfg.modality_adapter)
        self.proj = nn.Linear(cfg.modality_adapter.d_model, cfg.output_dim)

        num_layers = 1
        init_method_std = 0.02
        num_attention_heads = 8
        scaled_init_method = scaled_init_method_normal(init_method_std, num_layers)
        init_method = init_method_normal(init_method_std)
        scaled_init_method = scaled_init_method_normal(init_method_std, num_layers)
        self.lm_attention = ParallelAttention(
            init_method=init_method,
            output_layer_init_method=scaled_init_method,
            layer_number=num_layers,
            num_attention_heads=num_attention_heads,
            hidden_size=cfg.output_dim,
            attention_type=AttnType.cross_attn,
            precision=32,
        )
        self.llm_tokenizer = llm_tokenizer
        self.cfg = cfg
        if self.cfg.get('learnable_combine', False):
            self.lm_attention_ratio = nn.Parameter(torch.tensor(0.5))
        if self.cfg.get('consistency_loss_weight', 0.0) > 0.0:
            self.reconstruction_layer = MLP(cfg.output_dim, cfg.output_dim, num_layers, "relu", log_softmax=False)
        self.setup_adapter(cfg, self.encoder)


class ConcatAmQueryAudioPerceptionModel(AmQueryAudioPerceptionModel):
    """Audio perception model with extra attention to match LM."""

    def cross_attend(self, encoded, encoded_len, llm_encoded, llm_encoded_len):

        attended_encoded, encoded_len, aux_los = super().cross_attend(
            encoded, encoded_len, llm_encoded, llm_encoded_len
        )
        concat_encoded, concat_encoded_len = self._concat_features(
            attended_encoded, encoded_len, llm_encoded, llm_encoded_len
        )
        return concat_encoded, concat_encoded_len, aux_los


class ConcatLmQueryAudioPerceptionModel(LmQueryAudioPerceptionModel):
    """Audio perception model with extra attention to match LM."""

    def cross_attend(self, encoded, encoded_len, llm_encoded, llm_encoded_len):

        attended_encoded, encoded_len, aux_los = super().cross_attend(
            encoded, encoded_len, llm_encoded, llm_encoded_len
        )
        concat_encoded, concat_encoded_len = self._concat_features(
            attended_encoded, encoded_len, llm_encoded, llm_encoded_len
        )
        return concat_encoded, concat_encoded_len, aux_los


class AmFixQueryAudioPerceptionModel(AmQueryAudioPerceptionModel):
    """Audio perception model with extra attention to match LM."""

    def __init__(self, cfg: DictConfig, pretrained_audio_model: str, llm_tokenizer):
        super().__init__(cfg, pretrained_audio_model, llm_tokenizer)
        self.encoder = self.from_config_dict(cfg.encoder)
        self.asr_model.freeze()

    def forward(
        self,
        input_signal=None,
        input_signal_length=None,
        processed_signal=None,
        processed_signal_length=None,
        lm_embedding=None,
        labels=None,
        labels_len=None,
        pad_id=0,
    ):
        processed_signal, processed_signal_length = self.maybe_preprocess_audio(
            input_signal, input_signal_length, processed_signal, processed_signal_length
        )

        # Spec augment is not applied during evaluation/testing
        if self.spec_augmentation is not None and self.training:
            processed_signal = self.spec_augmentation(input_spec=processed_signal, length=processed_signal_length)

        with torch.no_grad():
            am_encoded_original, am_encoded_len = self.asr_model.encoder(
                audio_signal=processed_signal, length=processed_signal_length
            )
            am_hyps_text, log_probs = self.get_am_text_output(am_encoded_original, am_encoded_len)
        am_encoded, am_encoded_len = self.encoder(audio_signal=processed_signal, length=processed_signal_length)
        encoded, encoded_len = self.modality_adapter(audio_signal=am_encoded, length=am_encoded_len)
        # b, t, c
        encoded = self.proj(encoded.transpose(1, 2))

        llm_encoded, llm_encoded_len = self.get_text_embed(am_hyps_text, lm_embedding, pad_id=pad_id)
        attend_encoded, encoded_len, aux_loss = self.cross_attend(encoded, encoded_len, llm_encoded, llm_encoded_len)

        asr_loss_weight = self.cfg.get('asr_loss_weight', 0.0)
        if labels is not None and asr_loss_weight > 0.0:
            assert labels_len is not None
            text = self.llm_tokenizer.ids_to_text(labels.tolist())
            text = [x[:-2] for x in text]  # remove end string
            transcript = self.asr_model.tokenizer.text_to_ids(text)
            transcript_len = torch.LongTensor([len(x) for x in transcript]).to(lm_embedding.weight.device)
            max_length = max(transcript_len)
            transcript = torch.LongTensor([x + [pad_id] * (max_length - len(x)) for x in transcript]).to(
                lm_embedding.weight.device
            )
            asr_loss = self.asr_model.loss(
                log_probs=log_probs, targets=transcript, input_lengths=am_encoded_len, target_lengths=transcript_len
            )
            aux_loss['asr_loss'] = asr_loss * asr_loss_weight
        return attend_encoded, encoded_len, aux_loss
=======
    ):
        has_input_signal = input_signal is not None and input_signal_length is not None
        has_processed_signal = processed_signal is not None and processed_signal_length is not None
        if (has_input_signal ^ has_processed_signal) is False:
            raise ValueError(
                f"{self.__class__} Arguments ``input_signal`` and ``input_signal_length`` are mutually exclusive "
                " with ``processed_signal`` and ``processed_signal_len`` arguments."
            )

        if not has_processed_signal and preprocessor is not None:
            processed_signal, processed_signal_length = preprocessor(
                input_signal=input_signal, length=input_signal_length,
            )
        elif not has_processed_signal and preprocessor is None:
            processed_signal, processed_signal_length = input_signal, input_signal_length
        return processed_signal, processed_signal_length

    def forward_speaker(
        self, input_signal=None, input_signal_length=None, processed_signal=None, processed_signal_length=None
    ):
        has_input_signal = input_signal is not None and input_signal_length is not None
        has_processed_signal = processed_signal is not None and processed_signal_length is not None
        if (has_input_signal ^ has_processed_signal) is False:
            raise ValueError(
                f"{self.__class__} Arguments ``input_signal`` and ``input_signal_length`` are mutually exclusive "
                " with ``processed_signal`` and ``processed_signal_len`` arguments."
            )
        if not has_processed_signal:
            processed_signal, processed_signal_length = self.speaker_model.preprocessor(
                input_signal=input_signal, length=input_signal_length,
            )
        # Spec augment is not applied during evaluation/testing
        if self.spec_augmentation is not None and self.training:
            processed_signal = self.spec_augmentation(input_spec=processed_signal, length=processed_signal_length)

        # encoded has shape [B, D, T], length has shape [B]
        encoded, encoded_len = self.speaker_model.encoder(
            audio_signal=processed_signal, length=processed_signal_length
        )

        # pad encoded to be divisible by speaker_seg_len
        if encoded.shape[2] % self.speaker_seg_len != 0:
            encoded = torch.cat(
                [
                    encoded,
                    torch.zeros(
                        encoded.shape[0],
                        encoded.shape[1],
                        self.speaker_seg_len - encoded.shape[2] % self.speaker_seg_len,
                        device=encoded.device,
                    ),
                ],
                dim=2,
            )

        B, D, T = encoded.shape
        num_seg = int(T // self.speaker_seg_len)
        encoded = encoded.view(int(B * num_seg), D, self.speaker_seg_len)  # [B*num_seg, D, seg_len]
        encoded_len_seg = (encoded_len // self.speaker_seg_len).repeat_interleave(num_seg)  # [B*seg_len]

        _, embeds = self.speaker_model.decoder(encoder_output=encoded, length=encoded_len_seg)

        embeds = embeds.view(B, -1, num_seg)  # [B, D, num_seg]

        embeds_len = encoded_len // self.speaker_seg_len  # [B]
        return embeds, embeds_len

    def forward(
        self, input_signal=None, input_signal_length=None, processed_signal=None, processed_signal_length=None,
    ):
        encoded_list = []
        encoded_len_list = []
        ref_idx = None
        for key, encoder in self.encoders.items():
            curr_processed_signal, curr_processed_signal_length = self.maybe_preprocess_audio(
                self.preprocessor[key], input_signal, input_signal_length, processed_signal, processed_signal_length
            )
            # Spec augment is not applied during evaluation/testing
            if self.spec_augmentation is not None and self.training:
                processed_signal = self.spec_augmentation(
                    input_spec=curr_processed_signal, length=curr_processed_signal_length
                )
            encoded, encoded_len = encoder(audio_signal=curr_processed_signal, length=curr_processed_signal_length)
            if key == self.ref_model:
                ref_idx = len(encoded_list)
            encoded_list.append(encoded)
            encoded_len_list.append(encoded_len)

        if self.speaker_model is not None:
            speaker_embeds, speaker_embeds_len = self.forward_speaker(
                input_signal=input_signal,
                input_signal_length=input_signal_length,
                processed_signal=processed_signal,
                processed_signal_length=processed_signal_length,
            )
            encoded_list.append(speaker_embeds)
            encoded_len_list.append(speaker_embeds_len)
        encoded_list, encoded_len_list = self.aggregator(
            encoded=encoded_list, encoded_len=encoded_len_list, ref_idx=ref_idx
        )
        encoded, encoded_len = self.modality_adapter(audio_signal=encoded_list, length=encoded_len_list)
        # b, c, t -> b, t, c
        encoded = self.proj(encoded.transpose(1, 2))
        return encoded, encoded_len
>>>>>>> 4f947ced
<|MERGE_RESOLUTION|>--- conflicted
+++ resolved
@@ -18,13 +18,14 @@
 import torch
 import torch.distributed
 import torch.nn as nn
-<<<<<<< HEAD
 from apex.transformer.enums import AttnMaskType, AttnType
-from omegaconf import DictConfig, OmegaConf, open_dict
-
-from nemo.collections.asr.models import ASRModel
+from megatron.core import ModelParallelConfig
+from omegaconf import DictConfig, ListConfig, OmegaConf, open_dict
+
+from nemo.collections.asr.models import ASRModel, EncDecSpeakerLabelModel, SpeechEncDecSelfSupervisedModel
 from nemo.collections.asr.modules.conformer_encoder import ConformerEncoder
 from nemo.collections.common.parts.multi_layer_perceptron import MultiLayerPerceptron as MLP
+from nemo.collections.multimodal.speechllm.parts.utils.data_utils import align_feat_seq_list, get_nested_dict_value
 from nemo.collections.nlp.modules.common.megatron.attention import ParallelAttention
 from nemo.collections.nlp.modules.common.megatron.utils import (
     build_attention_mask_3d,
@@ -32,13 +33,6 @@
     scaled_init_method_normal,
 )
 from nemo.core import adapter_mixins
-=======
-from omegaconf import DictConfig, ListConfig, open_dict
-
-from nemo.collections.asr.models import ASRModel, EncDecSpeakerLabelModel, SpeechEncDecSelfSupervisedModel
-from nemo.collections.asr.modules.conformer_encoder import ConformerEncoder
-from nemo.collections.multimodal.speechllm.parts.utils.data_utils import align_feat_seq_list, get_nested_dict_value
->>>>>>> 4f947ced
 from nemo.core.classes import Exportable, NeuralModule
 from nemo.core.classes.common import typecheck
 from nemo.core.classes.mixins import AccessMixin
@@ -123,18 +117,13 @@
                 cfg.encoder._target_ = adapter_metadata.adapter_class_path
         # Initialize components
         self.preprocessor = self.from_config_dict(cfg.preprocessor)
-<<<<<<< HEAD
         overwrite_cfgs = cfg.get("overwrite_cfgs", None)
         if overwrite_cfgs is not None:
             for k, v in overwrite_cfgs.items():
                 setattr(cfg.encoder, k, v)
         encoder = self.from_config_dict(cfg.encoder)
-=======
-        self.encoder = self.from_config_dict(cfg.encoder)
-
->>>>>>> 4f947ced
         if cfg.get("use_multi_layer_feat", False) and cfg.get("multi_layer_feat", None):
-            self.encoder = ConformerMultiLayerFeatureExtractor(cfg=cfg.multi_layer_feat, encoder=self.encoder)
+            self.encoder = ConformerMultiLayerFeatureExtractor(cfg=cfg.multi_layer_feat, encoder=encoder)
             if cfg.multi_layer_feat.aggregator.mode == "cat":
                 with open_dict(cfg.modality_adapter):
                     if "feat_in" in cfg.modality_adapter:
@@ -145,6 +134,8 @@
                         cfg.modality_adapter.input_dim = cfg.modality_adapter.input_dim * len(
                             cfg.multi_layer_feat.layer_idx_list
                         )
+        else:
+            self.encoder = encoder
 
         if 'spec_augment' in cfg and cfg.spec_augment is not None:
             self.spec_augmentation = self.from_config_dict(cfg.spec_augment)
@@ -295,139 +286,6 @@
         return self.aggregator(encoded_list, encoded_len_list)
 
 
-<<<<<<< HEAD
-class AmQueryAudioPerceptionModel(AudioPerceptionModel):
-    """Audio perception model with extra attention to match LM."""
-
-    def _concat_features(self, embs1, emb1_lens, embs2, emb2_lens):
-        concat_emb = []
-        concat_len = []
-        for emb1, emb1_len, emb2, emb2_len in zip(embs1, emb1_lens, embs2, emb2_lens):
-            new_len = emb1_len + emb2_len
-            new_emb = torch.concat([emb1[:emb1_len], emb2[:emb2_len]], axis=0)
-            padded_new_emb = torch.zeros(emb1.shape[0] + emb2.shape[0], emb1.shape[-1], device=emb1.device)
-            padded_new_emb[:new_len, ...] = new_emb
-            concat_emb.append(padded_new_emb)
-            concat_len.append(new_len)
-        concat_emb = torch.stack(concat_emb, dim=0)
-        concat_len = torch.stack(concat_len, dim=0)
-        return concat_emb, concat_len
-
-    def __init__(self, cfg: DictConfig, pretrained_audio_model: str, llm_tokenizer):
-        super(AudioPerceptionModel, self).__init__()
-        if pretrained_audio_model.endswith('.nemo'):
-            logging.info(f'Loading pretrained audio model from local file: {pretrained_audio_model}')
-            self.asr_model = ASRModel.restore_from(pretrained_audio_model, map_location='cpu')
-        else:
-            logging.info(f'Loading pretrained audio model from NGC: {pretrained_audio_model}')
-            self.asr_model = ASRModel.from_pretrained(pretrained_audio_model, map_location='cpu')
-        if 'spec_augment' in cfg and cfg.spec_augment is not None:
-            self.asr_model.spec_augmentation = self.from_config_dict(cfg.spec_augment)
-        else:
-            self.asr_model.spec_augmentation = None
-
-        self.preprocessor = self.asr_model.preprocessor
-        self.encoder = self.asr_model.encoder
-        if cfg.get("use_multi_layer_feat", False) and cfg.get("multi_layer_feat", None):
-            self.encoder = ConformerMultiLayerFeatureExtractor(cfg=cfg.multi_layer_feat, encoder=self.encoder)
-            if cfg.multi_layer_feat.aggregator.mode == "cat":
-                with open_dict(cfg.modality_adapter):
-                    cfg.modality_adapter.feat_in = cfg.modality_adapter.feat_in * len(
-                        cfg.multi_layer_feat.layer_idx_list
-                    )
-        else:
-            self.encoder = self.encoder
-        self.spec_augmentation = self.asr_model.spec_augmentation
-
-        self.modality_adapter = self.from_config_dict(cfg.modality_adapter)
-        self.proj = nn.Linear(cfg.modality_adapter.d_model, cfg.output_dim)
-
-        num_layers = 1
-        init_method_std = 0.02
-        num_attention_heads = 8
-        scaled_init_method = scaled_init_method_normal(init_method_std, num_layers)
-        init_method = init_method_normal(init_method_std)
-        scaled_init_method = scaled_init_method_normal(init_method_std, num_layers)
-        self.lm_attention = ParallelAttention(
-            init_method=init_method,
-            output_layer_init_method=scaled_init_method,
-            layer_number=num_layers,
-            num_attention_heads=num_attention_heads,
-            hidden_size=cfg.output_dim,
-            attention_type=AttnType.cross_attn,
-            precision=32,
-        )
-        self.llm_tokenizer = llm_tokenizer
-        self.cfg = cfg
-        if self.cfg.get('learnable_combine', False):
-            self.lm_attention_ratio = nn.Parameter(torch.tensor(0.5))
-        if self.cfg.get('consistency_loss_weight', 0.0) > 0.0:
-            self.reconstruction_layer = MLP(cfg.output_dim, cfg.output_dim, num_layers, "relu", log_softmax=False)
-
-    def get_am_text_output(self, encoded, logits_len):
-        with torch.no_grad():
-            is_ctc = self.cfg.get('is_ctc', True)
-            if is_ctc:
-                decoder_instance = (
-                    self.asr_model.ctc_decoder if hasattr(self.asr_model, 'ctc_decoder') else self.asr_model.decoder
-                )
-                decoding_instance = (
-                    self.asr_model.ctc_decoding if hasattr(self.asr_model, 'ctc_decoding') else self.asr_model.decoding
-                )
-                logits = decoder_instance(encoder_output=encoded)
-
-                current_hypotheses, _ = decoding_instance.ctc_decoder_predictions_tensor(
-                    logits, decoder_lengths=logits_len, return_hypotheses=False,
-                )
-            else:
-                decoding_instance = self.asr_model.decoding
-                current_hypotheses, _ = decoding_instance.rnnt_decoder_predictions_tensor(
-                    encoder_output=encoded, encoded_lengths=logits_len, return_hypotheses=True
-                )
-                current_hypotheses = [i.text for i in current_hypotheses]
-                logits = None
-            # TODO: add hypotheses/logits logging
-            # logging.info(f"CTC/RNNT hyps: {current_hypotheses[0]}")
-            return current_hypotheses, logits
-
-    def get_text_embed(self, inputs, lm_embedding, pad_id=0):
-        with torch.no_grad():
-            input_ids = self.llm_tokenizer.text_to_ids(inputs)
-            input_length = torch.LongTensor([len(x) for x in input_ids]).to(lm_embedding.weight.device)
-            max_length = max(input_length)
-            input_ids = torch.LongTensor([x + [pad_id] * (max_length - len(x)) for x in input_ids]).to(
-                lm_embedding.weight.device
-            )
-            input_embeds = lm_embedding(input_ids)
-            return input_embeds, input_length
-
-    def cross_attend(self, encoded, encoded_len, llm_encoded, llm_encoded_len):
-        # TODO(zhehuai): explore causal-ish attention mask
-        max_len = encoded.size(1)
-        b = encoded.size(0)
-        attention_mask = torch.ones(b, 1, max_len, llm_encoded.shape[1], device=encoded.device) < 0.5
-        # AM output as query
-        attended_encoded, _ = self.lm_attention(
-            encoded.transpose(0, 1).contiguous(),
-            attention_mask,
-            encoder_output=llm_encoded.transpose(0, 1).contiguous(),
-        )
-        attended_encoded = attended_encoded.transpose(0, 1)
-        aux_loss = {}
-        loss_func = torch.nn.MSELoss()
-        # TODO: consider pad_id
-        consistency_loss_weight = self.cfg.get('consistency_loss_weight', 0.0)
-        if consistency_loss_weight > 0.0:
-            reconstructed_emb = self.reconstruction_layer(attended_encoded)
-            aux_loss['consistency_loss'] = loss_func(reconstructed_emb, encoded.detach()) * consistency_loss_weight
-        if self.cfg.get('learnable_combine', False):
-            attended_encoded = attended_encoded * self.lm_attention_ratio + encoded * (1 - self.lm_attention_ratio)
-
-        return attended_encoded, encoded_len, aux_loss
-
-    def forward(
-        self,
-=======
 class MultiAudioPerceptionModel(NeuralModule, Exportable):
     def __init__(self, cfg: DictConfig):
         super().__init__()
@@ -500,12 +358,253 @@
     def maybe_preprocess_audio(
         self,
         preprocessor,
->>>>>>> 4f947ced
         input_signal=None,
         input_signal_length=None,
         processed_signal=None,
         processed_signal_length=None,
-<<<<<<< HEAD
+    ):
+        has_input_signal = input_signal is not None and input_signal_length is not None
+        has_processed_signal = processed_signal is not None and processed_signal_length is not None
+        if (has_input_signal ^ has_processed_signal) is False:
+            raise ValueError(
+                f"{self.__class__} Arguments ``input_signal`` and ``input_signal_length`` are mutually exclusive "
+                " with ``processed_signal`` and ``processed_signal_len`` arguments."
+            )
+
+        if not has_processed_signal and preprocessor is not None:
+            processed_signal, processed_signal_length = preprocessor(
+                input_signal=input_signal, length=input_signal_length,
+            )
+        elif not has_processed_signal and preprocessor is None:
+            processed_signal, processed_signal_length = input_signal, input_signal_length
+        return processed_signal, processed_signal_length
+
+    def forward_speaker(
+        self, input_signal=None, input_signal_length=None, processed_signal=None, processed_signal_length=None
+    ):
+        has_input_signal = input_signal is not None and input_signal_length is not None
+        has_processed_signal = processed_signal is not None and processed_signal_length is not None
+        if (has_input_signal ^ has_processed_signal) is False:
+            raise ValueError(
+                f"{self.__class__} Arguments ``input_signal`` and ``input_signal_length`` are mutually exclusive "
+                " with ``processed_signal`` and ``processed_signal_len`` arguments."
+            )
+        if not has_processed_signal:
+            processed_signal, processed_signal_length = self.speaker_model.preprocessor(
+                input_signal=input_signal, length=input_signal_length,
+            )
+        # Spec augment is not applied during evaluation/testing
+        if self.spec_augmentation is not None and self.training:
+            processed_signal = self.spec_augmentation(input_spec=processed_signal, length=processed_signal_length)
+
+        # encoded has shape [B, D, T], length has shape [B]
+        encoded, encoded_len = self.speaker_model.encoder(
+            audio_signal=processed_signal, length=processed_signal_length
+        )
+
+        # pad encoded to be divisible by speaker_seg_len
+        if encoded.shape[2] % self.speaker_seg_len != 0:
+            encoded = torch.cat(
+                [
+                    encoded,
+                    torch.zeros(
+                        encoded.shape[0],
+                        encoded.shape[1],
+                        self.speaker_seg_len - encoded.shape[2] % self.speaker_seg_len,
+                        device=encoded.device,
+                    ),
+                ],
+                dim=2,
+            )
+
+        B, D, T = encoded.shape
+        num_seg = int(T // self.speaker_seg_len)
+        encoded = encoded.view(int(B * num_seg), D, self.speaker_seg_len)  # [B*num_seg, D, seg_len]
+        encoded_len_seg = (encoded_len // self.speaker_seg_len).repeat_interleave(num_seg)  # [B*seg_len]
+
+        _, embeds = self.speaker_model.decoder(encoder_output=encoded, length=encoded_len_seg)
+
+        embeds = embeds.view(B, -1, num_seg)  # [B, D, num_seg]
+
+        embeds_len = encoded_len // self.speaker_seg_len  # [B]
+        return embeds, embeds_len
+
+    def forward(
+        self, input_signal=None, input_signal_length=None, processed_signal=None, processed_signal_length=None,
+    ):
+        encoded_list = []
+        encoded_len_list = []
+        ref_idx = None
+        for key, encoder in self.encoders.items():
+            curr_processed_signal, curr_processed_signal_length = self.maybe_preprocess_audio(
+                self.preprocessor[key], input_signal, input_signal_length, processed_signal, processed_signal_length
+            )
+            # Spec augment is not applied during evaluation/testing
+            if self.spec_augmentation is not None and self.training:
+                processed_signal = self.spec_augmentation(
+                    input_spec=curr_processed_signal, length=curr_processed_signal_length
+                )
+            encoded, encoded_len = encoder(audio_signal=curr_processed_signal, length=curr_processed_signal_length)
+            if key == self.ref_model:
+                ref_idx = len(encoded_list)
+            encoded_list.append(encoded)
+            encoded_len_list.append(encoded_len)
+
+        if self.speaker_model is not None:
+            speaker_embeds, speaker_embeds_len = self.forward_speaker(
+                input_signal=input_signal,
+                input_signal_length=input_signal_length,
+                processed_signal=processed_signal,
+                processed_signal_length=processed_signal_length,
+            )
+            encoded_list.append(speaker_embeds)
+            encoded_len_list.append(speaker_embeds_len)
+        encoded_list, encoded_len_list = self.aggregator(
+            encoded=encoded_list, encoded_len=encoded_len_list, ref_idx=ref_idx
+        )
+        encoded, encoded_len = self.modality_adapter(audio_signal=encoded_list, length=encoded_len_list)
+        # b, c, t -> b, t, c
+        encoded = self.proj(encoded.transpose(1, 2))
+        return encoded, encoded_len
+
+
+class AmQueryAudioPerceptionModel(AudioPerceptionModel):
+    """Audio perception model with extra attention to match LM."""
+
+    def _concat_features(self, embs1, emb1_lens, embs2, emb2_lens):
+        concat_emb = []
+        concat_len = []
+        for emb1, emb1_len, emb2, emb2_len in zip(embs1, emb1_lens, embs2, emb2_lens):
+            new_len = emb1_len + emb2_len
+            new_emb = torch.concat([emb1[:emb1_len], emb2[:emb2_len]], axis=0)
+            padded_new_emb = torch.zeros(emb1.shape[0] + emb2.shape[0], emb1.shape[-1], device=emb1.device)
+            padded_new_emb[:new_len, ...] = new_emb
+            concat_emb.append(padded_new_emb)
+            concat_len.append(new_len)
+        concat_emb = torch.stack(concat_emb, dim=0)
+        concat_len = torch.stack(concat_len, dim=0)
+        return concat_emb, concat_len
+
+    def __init__(self, cfg: DictConfig, pretrained_audio_model: str, llm_tokenizer):
+        super(AudioPerceptionModel, self).__init__()
+        if pretrained_audio_model.endswith('.nemo'):
+            logging.info(f'Loading pretrained audio model from local file: {pretrained_audio_model}')
+            self.asr_model = ASRModel.restore_from(pretrained_audio_model, map_location='cpu')
+        else:
+            logging.info(f'Loading pretrained audio model from NGC: {pretrained_audio_model}')
+            self.asr_model = ASRModel.from_pretrained(pretrained_audio_model, map_location='cpu')
+        if 'spec_augment' in cfg and cfg.spec_augment is not None:
+            self.asr_model.spec_augmentation = self.from_config_dict(cfg.spec_augment)
+        else:
+            self.asr_model.spec_augmentation = None
+
+        self.preprocessor = self.asr_model.preprocessor
+        self.encoder = self.asr_model.encoder
+        if cfg.get("use_multi_layer_feat", False) and cfg.get("multi_layer_feat", None):
+            self.encoder = ConformerMultiLayerFeatureExtractor(cfg=cfg.multi_layer_feat, encoder=self.encoder)
+            if cfg.multi_layer_feat.aggregator.mode == "cat":
+                with open_dict(cfg.modality_adapter):
+                    cfg.modality_adapter.feat_in = cfg.modality_adapter.feat_in * len(
+                        cfg.multi_layer_feat.layer_idx_list
+                    )
+        else:
+            self.encoder = self.encoder
+        self.spec_augmentation = self.asr_model.spec_augmentation
+
+        self.modality_adapter = self.from_config_dict(cfg.modality_adapter)
+        self.proj = nn.Linear(cfg.modality_adapter.d_model, cfg.output_dim)
+
+        num_layers = 1
+        init_method_std = 0.02
+        num_attention_heads = 8
+        scaled_init_method = scaled_init_method_normal(init_method_std, num_layers)
+        init_method = init_method_normal(init_method_std)
+        scaled_init_method = scaled_init_method_normal(init_method_std, num_layers)
+        self.lm_attention = ParallelAttention(
+            config=ModelParallelConfig(),
+            init_method=init_method,
+            output_layer_init_method=scaled_init_method,
+            layer_number=num_layers,
+            num_attention_heads=num_attention_heads,
+            hidden_size=cfg.output_dim,
+            attention_type=AttnType.cross_attn,
+            precision=32,
+        )
+        self.llm_tokenizer = llm_tokenizer
+        self.cfg = cfg
+        if self.cfg.get('learnable_combine', False):
+            self.lm_attention_ratio = nn.Parameter(torch.tensor(0.5))
+        if self.cfg.get('consistency_loss_weight', 0.0) > 0.0:
+            self.reconstruction_layer = MLP(cfg.output_dim, cfg.output_dim, num_layers, "relu", log_softmax=False)
+
+    def get_am_text_output(self, encoded, logits_len):
+        with torch.no_grad():
+            is_ctc = self.cfg.get('is_ctc', True)
+            if is_ctc:
+                decoder_instance = (
+                    self.asr_model.ctc_decoder if hasattr(self.asr_model, 'ctc_decoder') else self.asr_model.decoder
+                )
+                decoding_instance = (
+                    self.asr_model.ctc_decoding if hasattr(self.asr_model, 'ctc_decoding') else self.asr_model.decoding
+                )
+                logits = decoder_instance(encoder_output=encoded)
+
+                current_hypotheses, _ = decoding_instance.ctc_decoder_predictions_tensor(
+                    logits, decoder_lengths=logits_len, return_hypotheses=False,
+                )
+            else:
+                decoding_instance = self.asr_model.decoding
+                current_hypotheses, _ = decoding_instance.rnnt_decoder_predictions_tensor(
+                    encoder_output=encoded, encoded_lengths=logits_len, return_hypotheses=True
+                )
+                current_hypotheses = [i.text for i in current_hypotheses]
+                logits = None
+            # TODO: add hypotheses/logits logging
+            # logging.info(f"CTC/RNNT hyps: {current_hypotheses[0]}")
+            return current_hypotheses, logits
+
+    def get_text_embed(self, inputs, lm_embedding, pad_id=0):
+        with torch.no_grad():
+            input_ids = self.llm_tokenizer.text_to_ids(inputs)
+            input_length = torch.LongTensor([len(x) for x in input_ids]).to(lm_embedding.word_embeddings.weight.device)
+            max_length = max(input_length)
+            input_ids = torch.LongTensor([x + [pad_id] * (max_length - len(x)) for x in input_ids]).to(
+                lm_embedding.word_embeddings.weight.device
+            )
+            position_ids = torch.range(0, max_length - 1).long().to(input_ids).unsqueeze(0).expand_as(input_ids)
+            input_embeds = lm_embedding(input_ids, position_ids=position_ids).transpose(0, 1)
+            return input_embeds, input_length
+
+    def cross_attend(self, encoded, encoded_len, llm_encoded, llm_encoded_len):
+        # TODO(zhehuai): explore causal-ish attention mask
+        max_len = encoded.size(1)
+        b = encoded.size(0)
+        attention_mask = torch.ones(b, 1, max_len, llm_encoded.shape[1], device=encoded.device) < 0.5
+        # AM output as query
+        attended_encoded, _ = self.lm_attention(
+            encoded.transpose(0, 1).contiguous(),
+            attention_mask,
+            encoder_output=llm_encoded.transpose(0, 1).contiguous(),
+        )
+        attended_encoded = attended_encoded.transpose(0, 1)
+        aux_loss = {}
+        loss_func = torch.nn.MSELoss()
+        # TODO: consider pad_id
+        consistency_loss_weight = self.cfg.get('consistency_loss_weight', 0.0)
+        if consistency_loss_weight > 0.0:
+            reconstructed_emb = self.reconstruction_layer(attended_encoded)
+            aux_loss['consistency_loss'] = loss_func(reconstructed_emb, encoded.detach()) * consistency_loss_weight
+        if self.cfg.get('learnable_combine', False):
+            attended_encoded = attended_encoded * self.lm_attention_ratio + encoded * (1 - self.lm_attention_ratio)
+
+        return attended_encoded, encoded_len, aux_loss
+
+    def forward(
+        self,
+        input_signal=None,
+        input_signal_length=None,
+        processed_signal=None,
+        processed_signal_length=None,
         lm_embedding=None,
         labels=None,
         labels_len=None,
@@ -718,110 +817,4 @@
                 log_probs=log_probs, targets=transcript, input_lengths=am_encoded_len, target_lengths=transcript_len
             )
             aux_loss['asr_loss'] = asr_loss * asr_loss_weight
-        return attend_encoded, encoded_len, aux_loss
-=======
-    ):
-        has_input_signal = input_signal is not None and input_signal_length is not None
-        has_processed_signal = processed_signal is not None and processed_signal_length is not None
-        if (has_input_signal ^ has_processed_signal) is False:
-            raise ValueError(
-                f"{self.__class__} Arguments ``input_signal`` and ``input_signal_length`` are mutually exclusive "
-                " with ``processed_signal`` and ``processed_signal_len`` arguments."
-            )
-
-        if not has_processed_signal and preprocessor is not None:
-            processed_signal, processed_signal_length = preprocessor(
-                input_signal=input_signal, length=input_signal_length,
-            )
-        elif not has_processed_signal and preprocessor is None:
-            processed_signal, processed_signal_length = input_signal, input_signal_length
-        return processed_signal, processed_signal_length
-
-    def forward_speaker(
-        self, input_signal=None, input_signal_length=None, processed_signal=None, processed_signal_length=None
-    ):
-        has_input_signal = input_signal is not None and input_signal_length is not None
-        has_processed_signal = processed_signal is not None and processed_signal_length is not None
-        if (has_input_signal ^ has_processed_signal) is False:
-            raise ValueError(
-                f"{self.__class__} Arguments ``input_signal`` and ``input_signal_length`` are mutually exclusive "
-                " with ``processed_signal`` and ``processed_signal_len`` arguments."
-            )
-        if not has_processed_signal:
-            processed_signal, processed_signal_length = self.speaker_model.preprocessor(
-                input_signal=input_signal, length=input_signal_length,
-            )
-        # Spec augment is not applied during evaluation/testing
-        if self.spec_augmentation is not None and self.training:
-            processed_signal = self.spec_augmentation(input_spec=processed_signal, length=processed_signal_length)
-
-        # encoded has shape [B, D, T], length has shape [B]
-        encoded, encoded_len = self.speaker_model.encoder(
-            audio_signal=processed_signal, length=processed_signal_length
-        )
-
-        # pad encoded to be divisible by speaker_seg_len
-        if encoded.shape[2] % self.speaker_seg_len != 0:
-            encoded = torch.cat(
-                [
-                    encoded,
-                    torch.zeros(
-                        encoded.shape[0],
-                        encoded.shape[1],
-                        self.speaker_seg_len - encoded.shape[2] % self.speaker_seg_len,
-                        device=encoded.device,
-                    ),
-                ],
-                dim=2,
-            )
-
-        B, D, T = encoded.shape
-        num_seg = int(T // self.speaker_seg_len)
-        encoded = encoded.view(int(B * num_seg), D, self.speaker_seg_len)  # [B*num_seg, D, seg_len]
-        encoded_len_seg = (encoded_len // self.speaker_seg_len).repeat_interleave(num_seg)  # [B*seg_len]
-
-        _, embeds = self.speaker_model.decoder(encoder_output=encoded, length=encoded_len_seg)
-
-        embeds = embeds.view(B, -1, num_seg)  # [B, D, num_seg]
-
-        embeds_len = encoded_len // self.speaker_seg_len  # [B]
-        return embeds, embeds_len
-
-    def forward(
-        self, input_signal=None, input_signal_length=None, processed_signal=None, processed_signal_length=None,
-    ):
-        encoded_list = []
-        encoded_len_list = []
-        ref_idx = None
-        for key, encoder in self.encoders.items():
-            curr_processed_signal, curr_processed_signal_length = self.maybe_preprocess_audio(
-                self.preprocessor[key], input_signal, input_signal_length, processed_signal, processed_signal_length
-            )
-            # Spec augment is not applied during evaluation/testing
-            if self.spec_augmentation is not None and self.training:
-                processed_signal = self.spec_augmentation(
-                    input_spec=curr_processed_signal, length=curr_processed_signal_length
-                )
-            encoded, encoded_len = encoder(audio_signal=curr_processed_signal, length=curr_processed_signal_length)
-            if key == self.ref_model:
-                ref_idx = len(encoded_list)
-            encoded_list.append(encoded)
-            encoded_len_list.append(encoded_len)
-
-        if self.speaker_model is not None:
-            speaker_embeds, speaker_embeds_len = self.forward_speaker(
-                input_signal=input_signal,
-                input_signal_length=input_signal_length,
-                processed_signal=processed_signal,
-                processed_signal_length=processed_signal_length,
-            )
-            encoded_list.append(speaker_embeds)
-            encoded_len_list.append(speaker_embeds_len)
-        encoded_list, encoded_len_list = self.aggregator(
-            encoded=encoded_list, encoded_len=encoded_len_list, ref_idx=ref_idx
-        )
-        encoded, encoded_len = self.modality_adapter(audio_signal=encoded_list, length=encoded_len_list)
-        # b, c, t -> b, t, c
-        encoded = self.proj(encoded.transpose(1, 2))
-        return encoded, encoded_len
->>>>>>> 4f947ced
+        return attend_encoded, encoded_len, aux_loss