# Copyright (c) 2022, NVIDIA CORPORATION.  All rights reserved.
#
# Licensed under the Apache License, Version 2.0 (the "License");
# you may not use this file except in compliance with the License.
# You may obtain a copy of the License at
#
#     http://www.apache.org/licenses/LICENSE-2.0
#
# Unless required by applicable law or agreed to in writing, software
# distributed under the License is distributed on an "AS IS" BASIS,
# WITHOUT WARRANTIES OR CONDITIONS OF ANY KIND, either express or implied.
# See the License for the specific language governing permissions and
# limitations under the License.

import argparse
import os
import shutil
from pathlib import Path
from typing import List

from nemo.collections.asr.parts.utils.manifest_utils import get_ctm_line, read_manifest, write_ctm, write_manifest
from nemo.utils import logging


def get_seg_info_from_ctm_line(
    ctm_list: List[str],
    output_precision: int,
    speaker_index: int = 7,
    start_time_index: int = 2,
    duration_index: int = 3,
):
    """
    Get time stamp information and speaker labels from CTM lines.
    This is following CTM format appeared in `Rich Transcription Meeting Eval Plan: RT09` document.
<<<<<<< HEAD
    
=======

    CTM Format: 
        <SOURCE>< <CHANNEL> <BEG-TIME> <DURATION> <TOKEN> <CONF> <TYPE> <SPEAKER>

>>>>>>> 05d5218c
    Args:
        ctm_list (list): List containing CTM items. e.g.: ['sw02001-A', '1', '0.000', '0.200', 'hello', '0.98', 'lex', 'speaker3']
        output_precision (int): Precision for CTM outputs in integer.

    Returns:
        start (float): Start time of the segment.
        end (float): End time of the segment.
        speaker_id (str): Speaker ID of the segment.
    """
    speaker_id = ctm_list[speaker_index]
    start = float(ctm_list[start_time_index])
    end = float(ctm_list[start_time_index]) + float(ctm_list[duration_index])
    start = round(start, output_precision)
    end = round(end, output_precision)
<<<<<<< HEAD
=======
    if type(speaker_id) == str:
        speaker_id = speaker_id.strip()
>>>>>>> 05d5218c
    return start, end, speaker_id


def get_unaligned_files(unaligned_path: str) -> List[str]:
    """
    Get files without alignments in order to filter them out (as they cannot be used for data simulation).
    In the unaligned file, each line contains the file name and the reason for the unalignment, if necessary to specify.

    Example: unaligned.txt

    <utterance_id> <comment>
    1272-128104-0000 (no such file)
    2289-152257-0025 (no such file)
    2289-152257-0026 (mapping failed)
    ...

    Args:
        unaligned_path (str): Path to the file containing unaligned examples

    Returns:
        skip_files (list): Unaligned file names to skip
    """
    skip_files = []
    with open(unaligned_path, 'r', encoding='utf-8') as f:
        for line in f.readlines():
            line = line.strip()
            if not line:
                continue
            unaligned_file = line.split()[0]
            skip_files.append(unaligned_file)
    return skip_files


def create_new_ctm_entry(session_name, speaker_id, wordlist, alignments, output_precision=3):
    """
    Create new CTM entry (to write to output ctm file)

    Args:
        session_name (str): Current session name.
        speaker_id (int): LibriSpeech speaker ID for the current entry.
        wordlist (list): List of words
        alignments (list): List of alignments
        output_precision (int): Precision for CTM outputs
    Returns:
        arr (list): List of ctm entries
    """
    arr = []
    for i in range(len(wordlist)):
        word = wordlist[i]
        if word != "":
            # note that using the current alignments the first word is always empty, so there is no error from indexing the array with i-1
            align1 = float(round(alignments[i - 1], output_precision))
            align2 = float(round(alignments[i] - alignments[i - 1], output_precision,))
            text = get_ctm_line(
                source=session_name,
                channel=speaker_id,
                start_time=align1,
                duration=align2,
                token=word,
<<<<<<< HEAD
                conf=0,
=======
                conf=None,
>>>>>>> 05d5218c
                type_of_token='lex',
                speaker=speaker_id,
                output_precision=output_precision,
            )
            arr.append((align1, text))
    return arr


def load_librispeech_alignment(alignment_filepath: str) -> dict:
    """
    Load alignment data for librispeech
    
    Args:
        alignment_filepath (str): Path to the file containing alignments
    Returns:
        alignments (dict[tuple]): A dictionary containing file index and alignments
    """
    alignments = {}
    with open(alignment_filepath, "r") as fin:
        for line in fin.readlines():
            line = line.strip()
            if not line:
                continue
            file_id, words, timestamps = line.split()
            alignments[file_id] = (words, timestamps)
    return alignments


def create_librispeech_ctm_alignments(
    input_manifest_filepath, base_alignment_path, ctm_output_directory, libri_dataset_split
):
    """
    Create new CTM alignments using input LibriSpeech word alignments. 

    Args:
        input_manifest_filepath (str): Path to the input LibriSpeech manifest file
        base_alignment_path (str): Path to the base directory containing the LibriSpeech word alignments
        ctm_source_dir (str): Directory to write the CTM files to
        libri_dataset_split (str): Which split of the LibriSpeech dataset is being used
    """
    manifest = read_manifest(input_manifest_filepath)
    unaligned_path = os.path.join(base_alignment_path, "unaligned.txt")

    if os.path.exists(unaligned_path):
        unaligned_file_ids = set(get_unaligned_files(unaligned_path))
    else:
        unaligned_file_ids = set()

    libri_dataset_split = libri_dataset_split.replace("_", "-")

    # delete output directory if it exists or throw warning
    if os.path.isdir(ctm_output_directory):
        logging.info(f"Removing existing output directory: {ctm_output_directory}")
        shutil.rmtree(ctm_output_directory)
    if not os.path.exists(ctm_output_directory):
        logging.info(f"Creating output directory: {ctm_output_directory}")
        os.mkdir(ctm_output_directory)

    if len(manifest) == 0:
        raise Exception(f"Input manifest is empty: {input_manifest_filepath}")

    for entry in manifest:
        audio_file = entry['audio_filepath']
        file_id = Path(audio_file).stem

        if file_id in unaligned_file_ids:
            continue

        speaker_id = file_id.split('-')[0]
        book_id = file_id.split('-')[1]
        book_dir = os.path.join(base_alignment_path, "LibriSpeech", libri_dataset_split, speaker_id, book_id)
        alignment_filepath = os.path.join(book_dir, f"{speaker_id}-{book_id}.alignment.txt")

        alignment_data = load_librispeech_alignment(alignment_filepath)
        if file_id not in alignment_data:
            logging.warning(f"Cannot find alignment data for {audio_file} in {alignment_filepath}")
            continue

        words, end_times = alignment_data[file_id]
        words = words.replace('\"', '').lower().split(',')
        end_times = [float(e) for e in end_times.replace('\"', '').split(',')]

        ctm_list = create_new_ctm_entry(file_id, speaker_id, words, end_times)
        write_ctm(os.path.join(ctm_output_directory, file_id + '.ctm'), ctm_list)


def create_manifest_with_alignments(
    input_manifest_filepath,
    ctm_source_dir,
    output_manifest_filepath,
    data_format_style,
    silence_dur_threshold=0.1,
    output_precision=3,
):
    """
    Create new manifest file with word alignments using CTM files

    Args:
        input_manifest_filepath (str): Path to the input manifest file
        ctm_source_dir (str): Directory to read the CTM files from
        output_manifest_filepath (str): Path to the output manifest file containing word alignments
        precision (int): How many decimal places to keep in the manifest file
    """
    manifest = read_manifest(input_manifest_filepath)

    target_manifest = []
    src_i = 0
    tgt_i = 0
    while src_i < len(manifest):
        f = manifest[src_i]
        fn = f['audio_filepath'].split('/')[-1]
        filename = fn.split('.')[0]  # assuming that there is only one period in the input filenames
        if "voxceleb" in data_format_style:
            fn_split = f['audio_filepath'].split('/')
            filename = fn_split[-3] + '-' + fn_split[-2] + '-' + fn_split[-1].split('.')[0]
            ctm_filepath = os.path.join(ctm_source_dir, filename + '.ctm')
        else:
            ctm_filepath = os.path.join(ctm_source_dir, filename + '.ctm')

        if not os.path.isfile(ctm_filepath):
            logging.info(f"Skipping {filename}.wav as there is no corresponding CTM file")
            src_i += 1
            continue

        with open(ctm_filepath, 'r') as ctm_file:
            lines = ctm_file.readlines()

        # One-word samples should be filtered out.
        if len(lines) <= 1:
            src_i += 1
            continue

        words = []
        end_times = []
        i = 0
        prev_end = 0
        for i in range(len(lines)):
            ctm = lines[i].split(' ')
<<<<<<< HEAD
            speaker_id, start, end = get_seg_info_from_ctm_line(ctm_list=ctm, output_precision=output_precision)
=======
            start, end, speaker_id = get_seg_info_from_ctm_line(ctm_list=ctm, output_precision=output_precision)
>>>>>>> 05d5218c
            interval = start - prev_end

            if (i == 0 and interval > 0) or (i > 0 and interval > silence_dur_threshold):
                words.append("")
                end_times.append(start)
            elif i > 0:
                end_times[-1] = start

            words.append(ctm[4])
            end_times.append(end)

            i += 1
            prev_end = end

        # append last end
        if f['duration'] > prev_end:
            words.append("")
            end_times.append(f['duration'])

        # build target manifest entry
        target_manifest.append(
            {
                'audio_filepath': f['audio_filepath'],
                'duration': f['duration'],
                'text': f['text'],
                'words': words,
                'alignments': end_times,
                'speaker_id': speaker_id,
            }
        )

        src_i += 1
        tgt_i += 1

    logging.info(f"Writing output manifest file to {output_manifest_filepath}")
    write_manifest(output_manifest_filepath, target_manifest)


def main():
    """
    Create a combined manifest file including word alignments and speaker IDs
    """
    input_manifest_filepath = args.input_manifest_filepath
    base_alignment_path = args.base_alignment_path
    output_manifest_filepath = args.output_manifest_filepath
    ctm_output_directory = args.ctm_output_directory
    libri_dataset_split = args.libri_dataset_split
    use_ctm_alignment_source = args.use_ctm_alignment_source
    output_precision = args.output_precision

    # Case 1: args.base_alignment_path is containing the ctm files
    if use_ctm_alignment_source:
        ctm_source_dir = args.base_alignment_path
    # Case 2: args.base_alignment_path is containing *.lab style alignments for the dataset
    else:
        create_librispeech_ctm_alignments(
            input_manifest_filepath, base_alignment_path, ctm_output_directory, libri_dataset_split
        )
        ctm_source_dir = ctm_output_directory

    create_manifest_with_alignments(
        input_manifest_filepath,
        ctm_source_dir,
        output_manifest_filepath,
        data_format_style=args.data_format_style,
        silence_dur_threshold=args.silence_dur_threshold,
        output_precision=output_precision,
    )


if __name__ == "__main__":
    """
    This script creates a manifest file to be used for generating synthetic
    multispeaker audio sessions. The script takes in the default manifest file
    for a LibriSpeech dataset and corresponding word alignments and produces
    a combined manifest file that contains word alignments and speaker IDs
    per example. It can also be used to produce a manifest file for a different
    dataset if alignments are passed in CTM files.

    The alignments are obtained from: https://github.com/CorentinJ/librispeech-alignments

    Args:
        input_manifest_filepath (str): Path to input manifest file
        base_alignment_path (str): Path to the base directory for the LibriSpeech alignment dataset 
                                   (specifically to the LibriSpeech-Alignments directory containing 
                                   both the LibriSpeech folder as well as the unaligned.txt file) 
                                   or to a directory containing the requisite CTM files
        output_manifest_filepath (str): Path to output manifest file
        ctm_output_directory (str): Path to output CTM directory (only used for LibriSpeech)
        libri_dataset_split (str): Which dataset split to create a combined manifest file for
        use_ctm_alignment_source (bool): If true, base_alignment_path points to a directory containing ctm files
    """
    parser = argparse.ArgumentParser(description="LibriSpeech Alignment Manifest Creator")
    parser.add_argument("--input_manifest_filepath", help="path to input manifest file", type=str, required=True)
    parser.add_argument("--base_alignment_path", help="path to alignments (LibriSpeech)", type=str, required=False)
    parser.add_argument("--output_manifest_filepath", help="path to output manifest file", type=str, required=True)
    parser.add_argument(
        "--ctm_output_directory",
        help="path to output ctm directory for LibriSpeech (or to input CTM directory)",
        type=str,
        required=True,
    )
    parser.add_argument(
        "--libri_dataset_split",
        help="which test/dev/training set to create a manifest for (only used for LibriSpeech)",
        type=str,
        required=False,
        default="",
    )
    parser.add_argument(
        "--use_ctm_alignment_source",
        help="if true, base_alignment_path points to a directory containing ctm files",
        action='store_true',
        required=False,
    )
    parser.add_argument(
        "--data_format_style",
        help="Use specific format for speaker IDs and utterance IDs. e.g. 'voxceleb', 'librispeech', 'swbd'",
        default="",
        type=str,
        required=False,
    )
    parser.add_argument(
        "--output_precision", help="precision for output alignments", type=int, required=False, default=3
    )
    parser.add_argument(
        "--silence_dur_threshold", help="threshold for inserting silence", type=float, required=False, default=0.1
    )
    args = parser.parse_args()

    main()<|MERGE_RESOLUTION|>--- conflicted
+++ resolved
@@ -32,14 +32,10 @@
     """
     Get time stamp information and speaker labels from CTM lines.
     This is following CTM format appeared in `Rich Transcription Meeting Eval Plan: RT09` document.
-<<<<<<< HEAD
-    
-=======
 
     CTM Format: 
         <SOURCE>< <CHANNEL> <BEG-TIME> <DURATION> <TOKEN> <CONF> <TYPE> <SPEAKER>
 
->>>>>>> 05d5218c
     Args:
         ctm_list (list): List containing CTM items. e.g.: ['sw02001-A', '1', '0.000', '0.200', 'hello', '0.98', 'lex', 'speaker3']
         output_precision (int): Precision for CTM outputs in integer.
@@ -54,11 +50,8 @@
     end = float(ctm_list[start_time_index]) + float(ctm_list[duration_index])
     start = round(start, output_precision)
     end = round(end, output_precision)
-<<<<<<< HEAD
-=======
     if type(speaker_id) == str:
         speaker_id = speaker_id.strip()
->>>>>>> 05d5218c
     return start, end, speaker_id
 
 
@@ -118,11 +111,7 @@
                 start_time=align1,
                 duration=align2,
                 token=word,
-<<<<<<< HEAD
-                conf=0,
-=======
                 conf=None,
->>>>>>> 05d5218c
                 type_of_token='lex',
                 speaker=speaker_id,
                 output_precision=output_precision,
@@ -261,11 +250,7 @@
         prev_end = 0
         for i in range(len(lines)):
             ctm = lines[i].split(' ')
-<<<<<<< HEAD
-            speaker_id, start, end = get_seg_info_from_ctm_line(ctm_list=ctm, output_precision=output_precision)
-=======
             start, end, speaker_id = get_seg_info_from_ctm_line(ctm_list=ctm, output_precision=output_precision)
->>>>>>> 05d5218c
             interval = start - prev_end
 
             if (i == 0 and interval > 0) or (i > 0 and interval > silence_dur_threshold):
