# Copyright (c) 2021, NVIDIA CORPORATION.  All rights reserved.
#
# Licensed under the Apache License, Version 2.0 (the "License");
# you may not use this file except in compliance with the License.
# You may obtain a copy of the License at
#
#     http://www.apache.org/licenses/LICENSE-2.0
#
# Unless required by applicable law or agreed to in writing, software
# distributed under the License is distributed on an "AS IS" BASIS,
# WITHOUT WARRANTIES OR CONDITIONS OF ANY KIND, either express or implied.
# See the License for the specific language governing permissions and
# limitations under the License.

r"""
Conversion script to convert PTL checkpoints into nemo checkpoint.
  Example to run this conversion script:
    python -m torch.distributed.launch --nproc_per_node=<tensor_model_parallel_size> * <pipeline_model_parallel_size> \
     megatron_ckpt_to_nemo.py \
     --checkpoint_folder <path_to_PTL_checkpoints_folder> \
     --checkpoint_name <checkpoint_name> \
     --nemo_file_path <path_to_output_nemo_file> \
     --tensor_model_parallel_size <tensor_model_parallel_size> \
     --pipeline_model_parallel_size <pipeline_model_parallel_size>
"""

import dis
import os
from argparse import ArgumentParser

import torch
from genericpath import isdir
from megatron.core import parallel_state
from omegaconf import OmegaConf, open_dict
from pytorch_lightning.plugins.environments import TorchElasticEnvironment
from pytorch_lightning.trainer.trainer import Trainer

from nemo.collections.nlp.models.language_modeling.megatron_bart_model import MegatronBARTModel
from nemo.collections.nlp.models.language_modeling.megatron_bert_model import MegatronBertModel
from nemo.collections.nlp.models.language_modeling.megatron_gpt_model import MegatronGPTModel
from nemo.collections.nlp.models.language_modeling.megatron_gpt_sft_model import MegatronGPTSFTModel
from nemo.collections.nlp.models.language_modeling.megatron_retrieval_model import MegatronRetrievalModel
from nemo.collections.nlp.models.language_modeling.megatron_t5_model import MegatronT5Model
from nemo.collections.nlp.models.machine_translation.megatron_nmt_model import MegatronNMTModel
from nemo.collections.nlp.parts.nlp_overrides import (
    GradScaler,
    NLPDDPStrategy,
    NLPSaveRestoreConnector,
    PipelineMixedPrecisionPlugin,
)
from nemo.utils import AppState, logging
from nemo.utils.distributed import initialize_distributed
from nemo.utils.model_utils import inject_model_parallel_rank


def get_args():
    parser = ArgumentParser()
    parser.add_argument(
        "--checkpoint_folder",
        type=str,
        default=None,
        required=True,
        help="Path to PTL checkpoints saved during training. Ex: /raid/nemo_experiments/megatron_gpt/checkpoints",
    )
    parser.add_argument(
        "--checkpoint_name",
        type=str,
        default=None,
        required=True,
        help="Name of checkpoint to be used. Ex: megatron_gpt--val_loss=6.34-step=649-last.ckpt",
    )

    parser.add_argument(
        "--hparams_file",
        type=str,
        default=None,
        required=False,
        help="Path config for restoring. It's created during training and may need to be modified during restore if restore environment is different than training. Ex: /raid/nemo_experiments/megatron_gpt/hparams.yaml",
    )
    parser.add_argument("--nemo_file_path", type=str, default=None, required=True, help="Path to output .nemo file.")
    parser.add_argument(
        "--no_pack_nemo_file",
        action="store_true",
        help="If passed, output will be written under nemo_file_path as a directory instead of packed as a tarred .nemo file.",
    )
    parser.add_argument("--gpus_per_node", type=int, required=True, default=None)
    parser.add_argument("--tensor_model_parallel_size", type=int, required=True, default=None)
    parser.add_argument("--pipeline_model_parallel_size", type=int, required=True, default=None)
    parser.add_argument(
        "--pipeline_model_parallel_split_rank",
        type=int,
        required=False,
        default=None,
        help="If pipeline parallel size > 1, this is the rank at which the encoder ends and the decoder begins.",
    )
    parser.add_argument(
        "--model_type",
        type=str,
        required=True,
        default="gpt",
        choices=["gpt", "sft", "t5", "bert", "nmt", "bart", "retro"],
    )
    parser.add_argument("--local_rank", type=int, required=False, default=os.getenv('LOCAL_RANK', -1))
    parser.add_argument("--bcp", action="store_true", help="Whether on BCP platform")
    parser.add_argument(
        "--precision",
        type=str,
        required=False,
        default='16-mixed',
        choices=['32-true', '16-mixed', 'bf16-mixed'],
        help="Precision value for the trainer that matches with precision of the ckpt",
    )

    args = parser.parse_args()
    return args


def convert(local_rank, rank, world_size, args):

    app_state = AppState()
    app_state.data_parallel_rank = 0
    num_nodes = world_size // args.gpus_per_node
    plugins = []
    strategy = "auto"
    if args.bcp:
        plugins.append(TorchElasticEnvironment())
    if args.model_type == 'gpt':
        strategy = NLPDDPStrategy()

    cfg = {
        'trainer': {
            'devices': args.gpus_per_node,
            'num_nodes': num_nodes,
            'accelerator': 'gpu',
            'precision': args.precision,
        },
        'model': {'native_amp_init_scale': 2 ** 32, 'native_amp_growth_interval': 1000, 'hysteresis': 2},
    }
    cfg = OmegaConf.create(cfg)

    scaler = None
    # If FP16 create a GradScaler as the build_model_parallel_config of MegatronBaseModel expects it
    if cfg.trainer.precision == '16-mixed':
        scaler = GradScaler(
            init_scale=cfg.model.get('native_amp_init_scale', 2 ** 32),
            growth_interval=cfg.model.get('native_amp_growth_interval', 1000),
            hysteresis=cfg.model.get('hysteresis', 2),
        )
    plugins.append(PipelineMixedPrecisionPlugin(precision=cfg.trainer.precision, device='cuda', scaler=scaler))
<<<<<<< HEAD
=======
    # Set precision None after precision plugins are created as PTL >= 2.1 does not allow both
    # precision plugins and precision to exist
    cfg.trainer.precision = None
>>>>>>> 05d5218c
    trainer = Trainer(plugins=plugins, strategy=strategy, **cfg.trainer)

    app_state.pipeline_model_parallel_size = args.pipeline_model_parallel_size
    app_state.tensor_model_parallel_size = args.tensor_model_parallel_size
    # Auto set split rank for T5, BART, NMT if split rank is None.
    if args.pipeline_model_parallel_size > 1 and args.model_type in ['t5', 'bart', 'nmt']:
        if args.pipeline_model_parallel_split_rank is not None:
            app_state.pipeline_model_parallel_split_rank = args.pipeline_model_parallel_split_rank
        else:
            if args.pipeline_model_parallel_size % 2 != 0:
                raise ValueError(
                    f"Pipeline model parallel size {args.pipeline_model_parallel_size} must be even if split rank is not specified."
                )
            else:
                # If split rank is not set, then we set it to be pipeline_model_parallel_size // 2 - this is because in most cases we have the same number of enc/dec layers.
                app_state.pipeline_model_parallel_split_rank = args.pipeline_model_parallel_size // 2
    else:
        app_state.pipeline_model_parallel_split_rank = None

    app_state.model_parallel_size = app_state.tensor_model_parallel_size * app_state.pipeline_model_parallel_size

    parallel_state.initialize_model_parallel(
        tensor_model_parallel_size=app_state.tensor_model_parallel_size,
        pipeline_model_parallel_size=app_state.pipeline_model_parallel_size,
        pipeline_model_parallel_split_rank=app_state.pipeline_model_parallel_split_rank,
    )

    app_state.pipeline_model_parallel_rank = parallel_state.get_pipeline_model_parallel_rank()
    app_state.tensor_model_parallel_rank = parallel_state.get_tensor_model_parallel_rank()

    # check for distributed checkpoint
    dist_ckpt_dir = os.path.join(args.checkpoint_folder, args.checkpoint_name)
    if os.path.isdir(dist_ckpt_dir):
        checkpoint_path = dist_ckpt_dir
    else:
        # legacy checkpoint needs model parallel injection
        checkpoint_path = inject_model_parallel_rank(os.path.join(args.checkpoint_folder, args.checkpoint_name))

    logging.info(
        f'rank: {rank}, local_rank: {local_rank}, is loading checkpoint: {checkpoint_path} for tp_rank: {app_state.tensor_model_parallel_rank} and pp_rank: {app_state.pipeline_model_parallel_rank}'
    )

    if args.model_type == 'gpt':
        model = MegatronGPTModel.load_from_checkpoint(checkpoint_path, hparams_file=args.hparams_file, trainer=trainer)
    elif args.model_type == 'sft':
        model = MegatronGPTSFTModel.load_from_checkpoint(
            checkpoint_path, hparams_file=args.hparams_file, trainer=trainer
        )
        # we force the target for the loaded model to have the correct target
        # because the hparams.yaml sometimes contains MegatronGPTModel as the target.
        with open_dict(model.cfg):
            model.cfg.target = f"{MegatronGPTSFTModel.__module__}.{MegatronGPTSFTModel.__name__}"

    elif args.model_type == 'bert':
        model = MegatronBertModel.load_from_checkpoint(
            checkpoint_path, hparams_file=args.hparams_file, trainer=trainer
        )
    elif args.model_type == 't5':
        model = MegatronT5Model.load_from_checkpoint(checkpoint_path, hparams_file=args.hparams_file, trainer=trainer)
    elif args.model_type == 'bart':
        model = MegatronBARTModel.load_from_checkpoint(
            checkpoint_path, hparams_file=args.hparams_file, trainer=trainer
        )
    elif args.model_type == 'nmt':
        model = MegatronNMTModel.load_from_checkpoint(checkpoint_path, hparams_file=args.hparams_file, trainer=trainer)
    elif args.model_type == 'retro':
        model = MegatronRetrievalModel.load_from_checkpoint(
            checkpoint_path, hparams_file=args.hparams_file, trainer=trainer
        )
    model._save_restore_connector = NLPSaveRestoreConnector()
    save_file_path = args.nemo_file_path
    if args.no_pack_nemo_file:
        # With --no_pack_nemo_file, nemo_file_path is expected to be a directory.
        # Adding a dummy model filename here conforms with SaveRestoreConnector's convention.
        model._save_restore_connector.pack_nemo_file = False
        save_file_path = os.path.join(save_file_path, 'model.nemo')

    if torch.distributed.is_initialized():
        torch.distributed.barrier()

    model.save_to(save_file_path)

    logging.info(f'NeMo model saved to: {args.nemo_file_path}')


if __name__ == '__main__':
    args = get_args()

    local_rank, rank, world_size = initialize_distributed(args)

    convert(local_rank, rank, world_size, args)<|MERGE_RESOLUTION|>--- conflicted
+++ resolved
@@ -147,12 +147,9 @@
             hysteresis=cfg.model.get('hysteresis', 2),
         )
     plugins.append(PipelineMixedPrecisionPlugin(precision=cfg.trainer.precision, device='cuda', scaler=scaler))
-<<<<<<< HEAD
-=======
     # Set precision None after precision plugins are created as PTL >= 2.1 does not allow both
     # precision plugins and precision to exist
     cfg.trainer.precision = None
->>>>>>> 05d5218c
     trainer = Trainer(plugins=plugins, strategy=strategy, **cfg.trainer)
 
     app_state.pipeline_model_parallel_size = args.pipeline_model_parallel_size
