--- conflicted
+++ resolved
@@ -157,21 +157,12 @@
 Cache-aware Streaming Conformer
 -------------------------------
 
-<<<<<<< HEAD
-Try real-time ASR with the Cache-aware Streaming Conformer `tutorial notebook <https://github.com/NVIDIA/NeMo/blob/main/tutorials/asr/Online_ASR_Microphone_Demo_Cache_Aware_Streaming.ipynb>`_.
-
-Buffered streaming uses overlapping chunks to make an offline ASR model to be used for streaming with reasonable accuracy. However, it uses significant amount of duplication in computations due to the overlapping chunks.
-Also there is a accuracy gap between the offline model and the streaming one as there is inconsistency between how we train the model and how we perform inference for streaming.
-The Cache-aware Streaming Conformer models would tackle and address these disadvantages. These streaming Conformers are trained with limited right context that it would make it possible to match how the model is being used in both the training and inference.
-They also uses caching to store intermediate activations to avoid any duplication in compute.
-=======
 Try real-time ASR with the `Cache-aware Streaming Conformer tutorial notebook <https://github.com/NVIDIA/NeMo/blob/main/tutorials/asr/Online_ASR_Microphone_Demo_Cache_Aware_Streaming.ipynb>`_.
 
 Buffered streaming uses overlapping chunks to make an offline ASR model usable for streaming with reasonable accuracy. However, it causes significant amount of duplication in computation due to the overlapping chunks.
 Also, there is an accuracy gap between the offline model and the streaming one, as there is inconsistency between how we train the model and how we perform inference for streaming.
 The Cache-aware Streaming Conformer models tackle and address these disadvantages. These streaming Conformers are trained with limited right context, making it possible to match how the model is being used in both training and inference.
 They also use caching to store intermediate activations to avoid any duplication in compute.
->>>>>>> 05d5218c
 The cache-aware approach is supported for both the Conformer-CTC and Conformer-Transducer and enables the model to be used very efficiently for streaming.
 
 Three categories of layers in Conformer have access to right tokens:
@@ -195,16 +186,11 @@
   | In this approach the activations for the look-ahead part are not cached, and are recalculated in the next chunks. The right context in each layer should be a small number as multiple layers would increase the effective context size and then increase the look-ahead size and latency.
   | For example for a model of 17 layers with 4x downsampling and 10ms window shift, then even 2 right context in each layer means 17*2*10*4=1360ms look-ahead. Each step after the downsampling corresponds to 4*10=40ms.
 
-<<<<<<< HEAD
-It gives zero latency but with limited accuracy.
-To train such a model, you need to set `model.encoder.att_context_size=[left_context,0]` and `model.encoder.conv_context_size=causal` in the config.
-=======
 * | Chunk-aware look-ahead: input is split into equal chunks. Convolutions are fully causal while self-attention layers are able to see all the tokens in their corresponding chunk.
   |
   | For example, in a model with chunk size of 20 tokens, tokens at the first position of each chunk would see all the next 19 tokens while the last token would see zero future tokens.
   | This approach is more efficient than regular look-ahead in terms of computations as the activations for most of the look-ahead part would be cached and there is close to zero duplications in the calculations.
   | In terms of accuracy, this approach gives similar or even better results in term of accuracy than regular look-ahead as each token in each layer have access to more tokens on average. That is why we recommend to use this approach for streaming. Therefore we recommend to use the chunk-aware for cache-aware models.
->>>>>>> 05d5218c
 
 .. note:: Latencies are based on the assumption that the forward time of the network is zero and it just estimates the time needed after a frame would be available until it is passed through the model.
 
@@ -217,50 +203,22 @@
 Left context of convolutions is dependent on their kernel size while it can be any number for self-attention layers. Higher left context for self-attention means larger cache and more computations for the self-attention.
 A self-attention left context of around 6 secs would give close results to unlimited left context. For a model with 4x downsampling and shift window of 10ms in the preprocessor, each token corresponds to 4*10=40ms.
 
-<<<<<<< HEAD
-For example, in a model which chunk size of 20 tokens, tokens at the first position of each chunk would see all the next 19 tokens while the last token would see zero future tokens.
-This approach is more efficient than regular look-ahead in terms of computations as the activations for most of the look-ahead part would be cached and there is close to zero duplications in the calculations.
-In terms of accuracy, this approach gives similar or even better results in term of accuracy than regular look-ahead as each token in each layer have access to more tokens on average. That is why we recommend to use this approach for streaming. Therefore we recommend to use the chunk-aware for cache-aware models.
-=======
 If striding approach is used for downsampling, all the convolutions in downsampling would be fully causal and don't see future tokens.
 
 Multiple Look-aheads
 ~~~~~~~~~~~~~~~~~~~~
->>>>>>> 05d5218c
 
 We support multiple look-aheads for cahce-aware models. You may specify a list of context sizes for att_context_size.
 During the training, different context sizes would be used randomly with the distribution specified by att_context_probs.
 For example you may enable multiple look-aheads by setting `model.encoder.att_context_size=[[70,13],[70,6],[70,1],[70,0]]` for the training.
 The first item in the list would be the default during test/validation/inference. To switch between different look-aheads, you may use the method `asr_model.encoder.set_default_att_context_size(att_context_size)` or set the att_context_size like the following when using the script `speech_transcribe.py`:
 
-<<<<<<< HEAD
-Approaches with non-zero look-ahead can give significantly better accuracy by sacrificing latency. The latency can get controlled by the left context size. Increasing the right context would help the accuracy to a limit but would increase the computation time.
-=======
 .. code-block:: bash
 
     python [NEMO_GIT_FOLDER]/examples/asr/transcribe_speech.py \
     pretrained_name="stt_en_fastconformer_hybrid_large_streaming_multi" \
     audio_dir="<DIRECTORY CONTAINING AUDIO FILES>" \
     att_context_size=[70,0]
->>>>>>> 05d5218c
-
-..
-
-<<<<<<< HEAD
-If striding approach is used for downsampling, all the convolutions in downsampling would be fully causal and don't see future tokens.
-
-*  Multiple Look-aheads
-We support multiple look-aheads for cahce-aware models. You may specify a list of context sizes for att_context_size.
-During the training, different context sizes would be used randomly with the distribution specified by att_context_probs.
-For example you may enable multiple look-aheads by setting `model.encoder.att_context_size=[[70,13],[70,6],[70,1],[70,0]]` for the training.
-The first item in the list would be the default during test/validation/inference. To switch between different look-aheads, you may use the method `asr_model.encoder.set_default_att_context_size(att_context_size)` or set the att_context_size like the following when using the script `speech_transcribe.py`:
-
-.. code-block:: bash
-
-    python [NEMO_GIT_FOLDER]/examples/asr/transcribe_speech.py \
-    pretrained_name="stt_en_fastconformer_hybrid_large_streaming_multi" \
-    audio_dir="<DIRECTORY CONTAINING AUDIO FILES>" \
-    att_context_size=[70,0]
 
 ..
 
@@ -269,13 +227,6 @@
 at ``<NeMo_git_root>/examples/asr/conf/conformer/cache_aware_streaming/conformer_ctc_bpe.yaml`` for CTC variant. It is recommended to use FastConformer as they are more than 2X faster in both training and inference than regular Conformer.
 The hybrid versions of FastConformer can be found here: ``<NeMo_git_root>/examples/asr/conf/conformer/hybrid_cache_aware_streaming/``
 
-=======
-You may find the example config files for cache-aware streaming FastConformer models at
-``<NeMo_git_root>/examples/asr/conf/fastconformer/cache_aware_streaming/conformer_transducer_bpe_streaming.yaml`` for Transducer variant and
-at ``<NeMo_git_root>/examples/asr/conf/conformer/cache_aware_streaming/conformer_ctc_bpe.yaml`` for CTC variant. It is recommended to use FastConformer as they are more than 2X faster in both training and inference than regular Conformer.
-The hybrid versions of FastConformer can be found here: ``<NeMo_git_root>/examples/asr/conf/conformer/hybrid_cache_aware_streaming/``
-
->>>>>>> 05d5218c
 Examples for regular Conformer can be found at
 ``<NeMo_git_root>/examples/asr/conf/conformer/cache_aware_streaming/conformer_transducer_bpe_streaming.yaml`` for Transducer variant and
 at ``<NeMo_git_root>/examples/asr/conf/conformer/cache_aware_streaming/conformer_ctc_bpe.yaml`` for CTC variant.
@@ -288,30 +239,6 @@
 To include caching support, `model.set_export_config({'cache_support' : 'True'})` should be called before export.
 Or, if ``<NeMo_git_root>/scripts/export.py`` is being used:
 `python export.py cache_aware_conformer.nemo cache_aware_conformer.onnx --export-config cache_support=True`
-<<<<<<< HEAD
-
-.. _LSTM-Transducer_model:
-
-LSTM-Transducer
----------------
-
-LSTM-Transducer is a model which uses RNNs (eg. LSTM) in the encoder. The architecture of this model is followed from suggestions in :cite:`asr-models-he2019streaming`.
-It uses RNNT/Transducer loss/decoder. The encoder consists of RNN layers (LSTM as default) with lower projection size to increase the efficiency.
-Layer norm is added between the layers to stabilize the training.
-It can be trained/used in unidirectional or bidirectional mode. The unidirectional mode is fully causal and can be used easily for simple and efficient streaming. However the accuracy of this model is generally lower than other models like Conformer and Citrinet.
-
-This model supports both the sub-word level and character level encodings. You may find the example config file of RNNT model with wordpiece encoding at ``<NeMo_git_root>/examples/asr/conf/lstm/lstm_transducer_bpe.yaml``.
-You can find more details on the config files for the RNNT models at `LSTM-Transducer <./configs.html#lstm-transducer>`_.
-
-.. _LSTM-CTC_model:
-
-LSTM-CTC
---------
-
-LSTM-CTC model is a CTC-variant of the LSTM-Transducer model which uses CTC loss/decoding instead of Transducer.
-You may find the example config file of LSTM-CTC model with wordpiece encoding at ``<NeMo_git_root>/examples/asr/conf/lstm/lstm_ctc_bpe.yaml``.
-=======
->>>>>>> 05d5218c
 
 
 .. _Hybrid-Transducer_CTC_model:
@@ -343,35 +270,6 @@
 To export as CTC (single encoder+decoder graph), `model.set_export_config({'decoder_type' : 'ctc'})` should be called before export.
 Or, if ``<NeMo_git_root>/scripts/export.py`` is being used:
 `python export.py hybrid_transducer.nemo hybrid_transducer.onnx --export-config decoder_type=ctc`
-<<<<<<< HEAD
-
-.. _Conformer-HAT_model:
-
-Conformer-HAT (Hybrid Autoregressive Transducer)
-------------------------------------------------
-Conformer HAT model (do not confuse it with Hybrid-Transducer-CTC) is a modification of Conformer-Transducer model based on `Google paper <https://arxiv.org/abs/2003.07705>`_.
-The main idea is to separate labels and blank score predictions, which allows to estimate the internal LM probabilities during decoding.
-When external LM is available for inference, the internal LM can be subtracted from HAT model prediction in beamsearch decoding to improve external LM efficiency.
-It can be helpful in the case of text-only adaptation for new domains.
-
-The only difference from the standard Conformer-Transducer model (RNNT) is the use of `"HATJiont" <https://github.com/NVIDIA/NeMo/blob/main/nemo/collections/asr/modules/hybrid_autoregressive_transducer.py#L39>`_
-class (instead of "RNNTJoint") for joint module. The all HAT logic is implemented in the "HATJiont" class.
-
-    .. image:: images/hat.png
-        :align: center
-        :alt: HAT Model
-        :scale: 50%
-
-You may find the example config files of Conformer-HAT model with character-based encoding at
-``<NeMo_git_root>/examples/asr/conf/conformer/hat/conformer_hat_char.yaml`` and
-with sub-word encoding at ``<NeMo_git_root>/examples/asr/conf/conformer/hat/conformer_hat_bpe.yaml``.
-
-By default, the decoding for HAT model works in the same way as for Conformer-Transducer.
-In the case of external ngram LM fusion you can use ``<NeMo_git_root>/scripts/asr_language_modeling/ngram_lm/eval_beamsearch_ngram_transducer.py``.
-To enable HAT internal LM subtraction set ``hat_subtract_ilm=True`` and find more appropriate couple of ``beam_alpha`` and ``hat_ilm_weight`` values in terms of the best recognition accuracy.
-
-=======
->>>>>>> 05d5218c
 
 .. _Hybrid-ASR-TTS_model:
 
@@ -407,11 +305,7 @@
 Confidence-based ensemble is a simple way to combine multiple models into a single system by only retaining the
 output of the most confident model. Below is a schematic illustration of how such ensembles work.
 
-<<<<<<< HEAD
-    .. image:: https://github.com/NVIDIA/NeMo/releases/download/v1.19.0/conf-ensembles-overview.png
-=======
     .. image:: images/conf-ensembles-overview.png
->>>>>>> 05d5218c
         :align: center
         :alt: confidence-based ensembles
         :scale: 50%
@@ -434,8 +328,6 @@
 Note that the ensemble cannot be modified after construction (e.g. it does not support finetuning) and only
 transcribe functionality is supported (e.g., ``.forward()`` is not properly defined).
 
-<<<<<<< HEAD
-=======
 .. _Jasper_model:
 
 Jasper
@@ -555,7 +447,6 @@
 LSTM-CTC model is a CTC-variant of the LSTM-Transducer model which uses CTC loss/decoding instead of Transducer.
 You may find the example config file of LSTM-CTC model with wordpiece encoding at ``<NeMo_git_root>/examples/asr/conf/lstm/lstm_ctc_bpe.yaml``.
 
->>>>>>> 05d5218c
 
 References
 ----------
